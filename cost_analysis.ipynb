{
 "cells": [
  {
   "cell_type": "markdown",
   "metadata": {},
   "source": [
    "# Setup"
   ]
  },
  {
   "cell_type": "code",
   "execution_count": 22,
   "metadata": {
    "id": "qltoZ7TbdkHZ",
    "ExecuteTime": {
     "end_time": "2024-01-31T15:08:27.139735400Z",
     "start_time": "2024-01-31T15:08:25.230690400Z"
    }
   },
   "outputs": [],
   "source": [
    "import numpy as np\n",
    "import pandas as pd\n",
    "\n",
    "from plotting import *\n",
    "from pprint import pprint"
   ]
  },
  {
   "cell_type": "code",
   "execution_count": 23,
   "metadata": {
    "ExecuteTime": {
     "end_time": "2024-01-31T15:08:28.261011200Z",
     "start_time": "2024-01-31T15:08:25.230690400Z"
    }
   },
   "outputs": [],
   "source": [
    "SECONDS_PER_HOUR = 60 * 60\n",
    "SECONDS_PER_YEAR = SECONDS_PER_HOUR * 24 * 365.25"
   ]
  },
  {
   "cell_type": "markdown",
   "metadata": {},
   "source": [
    "# Dataset"
   ]
  },
  {
   "cell_type": "markdown",
   "metadata": {},
   "source": [
    "## ML systems"
   ]
  },
  {
   "cell_type": "code",
   "execution_count": 24,
   "metadata": {
    "id": "c8uNf70ve1PM",
    "ExecuteTime": {
     "end_time": "2024-01-31T15:08:28.683468500Z",
     "start_time": "2024-01-31T15:08:25.272049600Z"
    }
   },
   "outputs": [
    {
     "data": {
      "text/plain": "                               System    Domain                   Task  \\\n0                      Cohere Command  Language                    NaN   \n1                             Theseus     Other           Maze solving   \n2                               SNARC     Other           Maze solving   \n3                   Genetic algorithm       NaN                    NaN   \n4  Sequence-based pattern recognition    Vision  Character recognition   \n\n           Authors      Notability criteria  \\\n0              NaN                      NaN   \n1   Claude Shannon  Historical significance   \n2    Marvin Minsky  Historical significance   \n3    NA Barricelli  Historical significance   \n4  O. G. Selfridge  Historical significance   \n\n                           Notability criteria notes Open-source  \\\n0                                                NaN         NaN   \n1                                                NaN         NaN   \n2                                                NaN         NaN   \n3  Possibly first computer simulation of a geneti...         NaN   \n4                                                NaN         NaN   \n\n                                                Link  Citations  \\\n0                  https://cohere.com/models/command        NaN   \n1  https://www.technologyreview.com/2018/12/19/13...        0.0   \n2  https://en.wikipedia.org/wiki/Stochastic_neura...       33.0   \n3  https://link.springer.com/article/10.1007/BF01...      266.0   \n4     https://dl.acm.org/doi/10.1145/1455292.1455310      290.0   \n\n                                           Reference  ...  \\\n0                    World-class AI, at your command  ...   \n1                                       Mighty Mouse  ...   \n2  A Neural-Analogue Calculator Based upon a Prob...  ...   \n3            Numerical testing of evolution theories  ...   \n4           Pattern recognition and modern computers  ...   \n\n              Organization (from Organization) Base model  \\\n0                                       Cohere        NaN   \n1                            Bell Laboratories        NaN   \n2                           Harvard University        NaN   \n3                 Institute for Advanced Study        NaN   \n4  Massachusetts Institute of Technology (MIT)        NaN   \n\n  Finetune compute (FLOP)  Finetune compute notes  \\\n0                     NaN                     NaN   \n1                     NaN                     NaN   \n2                     NaN                     NaN   \n3                     NaN                     NaN   \n4                     NaN                     NaN   \n\n                   Authors by country  Hardware quantity Hardware utilization  \\\n0                                 NaN                NaN                  NaN   \n1                             Theseus                NaN                  NaN   \n2                               SNARC                NaN                  NaN   \n3                   Genetic algorithm                NaN                  NaN   \n4  Sequence-based pattern recognition                NaN                  NaN   \n\n  Training cost trends Training cloud compute vendor  Training data center  \n0                  NaN                           NaN                   NaN  \n1                  NaN                           NaN                   NaN  \n2                  NaN                           NaN                   NaN  \n3                  NaN                           NaN                   NaN  \n4                  NaN                           NaN                   NaN  \n\n[5 rows x 49 columns]",
      "text/html": "<div>\n<style scoped>\n    .dataframe tbody tr th:only-of-type {\n        vertical-align: middle;\n    }\n\n    .dataframe tbody tr th {\n        vertical-align: top;\n    }\n\n    .dataframe thead th {\n        text-align: right;\n    }\n</style>\n<table border=\"1\" class=\"dataframe\">\n  <thead>\n    <tr style=\"text-align: right;\">\n      <th></th>\n      <th>System</th>\n      <th>Domain</th>\n      <th>Task</th>\n      <th>Authors</th>\n      <th>Notability criteria</th>\n      <th>Notability criteria notes</th>\n      <th>Open-source</th>\n      <th>Link</th>\n      <th>Citations</th>\n      <th>Reference</th>\n      <th>...</th>\n      <th>Organization (from Organization)</th>\n      <th>Base model</th>\n      <th>Finetune compute (FLOP)</th>\n      <th>Finetune compute notes</th>\n      <th>Authors by country</th>\n      <th>Hardware quantity</th>\n      <th>Hardware utilization</th>\n      <th>Training cost trends</th>\n      <th>Training cloud compute vendor</th>\n      <th>Training data center</th>\n    </tr>\n  </thead>\n  <tbody>\n    <tr>\n      <th>0</th>\n      <td>Cohere Command</td>\n      <td>Language</td>\n      <td>NaN</td>\n      <td>NaN</td>\n      <td>NaN</td>\n      <td>NaN</td>\n      <td>NaN</td>\n      <td>https://cohere.com/models/command</td>\n      <td>NaN</td>\n      <td>World-class AI, at your command</td>\n      <td>...</td>\n      <td>Cohere</td>\n      <td>NaN</td>\n      <td>NaN</td>\n      <td>NaN</td>\n      <td>NaN</td>\n      <td>NaN</td>\n      <td>NaN</td>\n      <td>NaN</td>\n      <td>NaN</td>\n      <td>NaN</td>\n    </tr>\n    <tr>\n      <th>1</th>\n      <td>Theseus</td>\n      <td>Other</td>\n      <td>Maze solving</td>\n      <td>Claude Shannon</td>\n      <td>Historical significance</td>\n      <td>NaN</td>\n      <td>NaN</td>\n      <td>https://www.technologyreview.com/2018/12/19/13...</td>\n      <td>0.0</td>\n      <td>Mighty Mouse</td>\n      <td>...</td>\n      <td>Bell Laboratories</td>\n      <td>NaN</td>\n      <td>NaN</td>\n      <td>NaN</td>\n      <td>Theseus</td>\n      <td>NaN</td>\n      <td>NaN</td>\n      <td>NaN</td>\n      <td>NaN</td>\n      <td>NaN</td>\n    </tr>\n    <tr>\n      <th>2</th>\n      <td>SNARC</td>\n      <td>Other</td>\n      <td>Maze solving</td>\n      <td>Marvin Minsky</td>\n      <td>Historical significance</td>\n      <td>NaN</td>\n      <td>NaN</td>\n      <td>https://en.wikipedia.org/wiki/Stochastic_neura...</td>\n      <td>33.0</td>\n      <td>A Neural-Analogue Calculator Based upon a Prob...</td>\n      <td>...</td>\n      <td>Harvard University</td>\n      <td>NaN</td>\n      <td>NaN</td>\n      <td>NaN</td>\n      <td>SNARC</td>\n      <td>NaN</td>\n      <td>NaN</td>\n      <td>NaN</td>\n      <td>NaN</td>\n      <td>NaN</td>\n    </tr>\n    <tr>\n      <th>3</th>\n      <td>Genetic algorithm</td>\n      <td>NaN</td>\n      <td>NaN</td>\n      <td>NA Barricelli</td>\n      <td>Historical significance</td>\n      <td>Possibly first computer simulation of a geneti...</td>\n      <td>NaN</td>\n      <td>https://link.springer.com/article/10.1007/BF01...</td>\n      <td>266.0</td>\n      <td>Numerical testing of evolution theories</td>\n      <td>...</td>\n      <td>Institute for Advanced Study</td>\n      <td>NaN</td>\n      <td>NaN</td>\n      <td>NaN</td>\n      <td>Genetic algorithm</td>\n      <td>NaN</td>\n      <td>NaN</td>\n      <td>NaN</td>\n      <td>NaN</td>\n      <td>NaN</td>\n    </tr>\n    <tr>\n      <th>4</th>\n      <td>Sequence-based pattern recognition</td>\n      <td>Vision</td>\n      <td>Character recognition</td>\n      <td>O. G. Selfridge</td>\n      <td>Historical significance</td>\n      <td>NaN</td>\n      <td>NaN</td>\n      <td>https://dl.acm.org/doi/10.1145/1455292.1455310</td>\n      <td>290.0</td>\n      <td>Pattern recognition and modern computers</td>\n      <td>...</td>\n      <td>Massachusetts Institute of Technology (MIT)</td>\n      <td>NaN</td>\n      <td>NaN</td>\n      <td>NaN</td>\n      <td>Sequence-based pattern recognition</td>\n      <td>NaN</td>\n      <td>NaN</td>\n      <td>NaN</td>\n      <td>NaN</td>\n      <td>NaN</td>\n    </tr>\n  </tbody>\n</table>\n<p>5 rows × 49 columns</p>\n</div>"
     },
     "execution_count": 24,
     "metadata": {},
     "output_type": "execute_result"
    }
   ],
   "source": [
    "pcd_df = pd.read_csv('data/All ML Systems - full view.csv')\n",
    "pcd_df.head()"
   ]
  },
  {
   "cell_type": "code",
   "execution_count": 25,
   "metadata": {
    "ExecuteTime": {
     "end_time": "2024-01-31T15:08:28.683468500Z",
     "start_time": "2024-01-31T15:08:26.568324200Z"
    }
   },
   "outputs": [],
   "source": [
    "# Publication date in datetime format\n",
    "pcd_df.dropna(subset=['Publication date'], inplace=True)\n",
    "pcd_df['Publication date'] = pd.to_datetime(pcd_df['Publication date'])"
   ]
  },
  {
   "cell_type": "code",
   "execution_count": 26,
   "metadata": {
    "id": "zHTeCty5dqjn",
    "ExecuteTime": {
     "end_time": "2024-01-31T15:08:28.683468500Z",
     "start_time": "2024-01-31T15:08:26.568324200Z"
    }
   },
   "outputs": [],
   "source": [
    "# Manually copied from \"Training cost trends\" Airtable\n",
    "frontier_systems = [\n",
    "    \"PaLM 2\",\n",
    "    \"GPT-4\",\n",
    "    \"Minerva (540B)\",\n",
    "    \"Megatron-Turing NLG 530B\",\n",
    "    \"GPT-3 175B (davinci)\",\n",
    "    \"Meena\",\n",
    "    \"AlphaStar\",\n",
    "    \"AlphaGo Zero\",\n",
    "    \"AlphaGo Master\",\n",
    "    \"GNMT\",\n",
    "    \"Claude 2\",\n",
    "    \"PaLM (540B)\",\n",
    "    \"ERNIE 3.0 Titan\",\n",
    "    \"Gopher (280B)\",\n",
    "    \"OpenAI Five\",\n",
    "    \"T5-11B\",\n",
    "    \"Megatron-BERT\",\n",
    "    \"ResNeXt-101 32x48d\",\n",
    "    \"AlphaZero\",\n",
    "    \"Falcon 180B\",\n",
    "    \"GPT-3.5 (text-davinci-003)\",\n",
    "    \"Chinchilla\",\n",
    "    \"Yuan 1.0\",\n",
    "    \"Turing-NLG\",\n",
    "    \"BigGAN-deep 512x512\",\n",
    "    \"NASv3 (CIFAR-10)\",\n",
    "    \"AlphaGo Lee\",\n",
    "    \"AlphaGo Fan\",\n",
    "    \"OPT-175B\",\n",
    "    \"AlphaCode\",\n",
    "    \"GLaM\",\n",
    "    \"OpenAI Five Rerun\",\n",
    "    \"T5-3B\",\n",
    "    \"Megatron-LM (8.3B)\",\n",
    "    \"FTW\",\n",
    "    \"AmoebaNet-A (F=448)\",\n",
    "    \"OpenAI TI7 DOTA 1v1\",\n",
    "    \"JFT\",\n",
    "    \"Llama 2-70B\",\n",
    "    \"LLaMA-65B\",\n",
    "    \"LaMDA\",\n",
    "    \"ALIGN\",\n",
    "    \"GShard (dense)\",\n",
    "    \"RoBERTa Large\",\n",
    "    \"IMPALA\",\n",
    "]"
   ]
  },
  {
   "cell_type": "code",
   "execution_count": 27,
   "metadata": {
    "id": "Nyzyh8IKe0ZK",
    "ExecuteTime": {
     "end_time": "2024-01-31T15:08:28.683468500Z",
     "start_time": "2024-01-31T15:08:26.568324200Z"
    }
   },
   "outputs": [
    {
<<<<<<< HEAD
      "cell_type": "code",
      "execution_count": 1,
      "metadata": {},
      "outputs": [],
      "source": [
        "%load_ext autoreload\n",
        "%autoreload 2"
      ]
    },
    {
      "cell_type": "code",
      "execution_count": 2,
      "metadata": {
        "id": "qltoZ7TbdkHZ"
      },
      "outputs": [],
      "source": [
        "import numpy as np\n",
        "import pandas as pd\n",
        "\n",
        "from plotting import *\n",
        "from prices import *\n",
        "from inflation import *"
      ]
    },
=======
     "data": {
      "text/plain": "               System    Domain         Task  \\\n265       AlphaGo Fan     Games           Go   \n275       AlphaGo Lee     Games           Go   \n306              GNMT  Language  Translation   \n317  NASv3 (CIFAR-10)    Vision          NaN   \n337    AlphaGo Master     Games           Go   \n\n                                               Authors Notability criteria  \\\n265  David Silver, Aja Huang, Chris J. Maddison, Ar...    SOTA improvement   \n275  David Silver, Aja Huang, Chris J. Maddison, Ar...        Highly cited   \n306  Yonghui Wu, Mike Schuster, Zhifeng Chen, Quoc ...        Highly cited   \n317                            Barret Zoph, Quoc V. Le        Highly cited   \n337  D Silver, J Schrittwieser, K Simonyan, I Anton...        Highly cited   \n\n    Notability criteria notes Open-source  \\\n265                       NaN         NaN   \n275                       NaN         NaN   \n306                       NaN         NaN   \n317                       NaN         NaN   \n337                       NaN         NaN   \n\n                                                  Link  Citations  \\\n265  https://www.nature.com/articles/nature24270.ep...    14389.0   \n275        https://www.nature.com/articles/nature16961    14389.0   \n306                   https://arxiv.org/abs/1609.08144     5948.0   \n317                   https://arxiv.org/abs/1611.01578     4569.0   \n337  https://www.researchgate.net/publication/32047...     7831.0   \n\n                                             Reference  ...  \\\n265  Mastering the game of Go with deep neural netw...  ...   \n275  Mastering the game of Go with deep neural netw...  ...   \n306  Google's Neural Machine Translation System: Br...  ...   \n317  Neural Architecture Search with Reinforcement ...  ...   \n337   Mastering the game of Go without human knowledge  ...   \n\n    Organization (from Organization) Base model Finetune compute (FLOP)  \\\n265                  Google DeepMind        NaN                     NaN   \n275                         DeepMind        NaN                     NaN   \n306                           Google        NaN                     NaN   \n317                     Google Brain        NaN                     NaN   \n337                         DeepMind        NaN                     NaN   \n\n     Finetune compute notes Authors by country  Hardware quantity  \\\n265                     NaN        AlphaGo Fan                NaN   \n275                     NaN        AlphaGo Lee                NaN   \n306                     NaN               GNMT               96.0   \n317                     NaN   NASv3 (CIFAR-10)              800.0   \n337                     NaN     AlphaGo Master                NaN   \n\n    Hardware utilization Training cost trends Training cloud compute vendor  \\\n265                  NaN          AlphaGo Fan                           NaN   \n275                  NaN          AlphaGo Lee                           NaN   \n306                  NaN                 GNMT                           NaN   \n317                  NaN     NASv3 (CIFAR-10)                           NaN   \n337                  NaN       AlphaGo Master                           NaN   \n\n     Training data center  \n265                   NaN  \n275                   NaN  \n306                   NaN  \n317                   NaN  \n337                   NaN  \n\n[5 rows x 49 columns]",
      "text/html": "<div>\n<style scoped>\n    .dataframe tbody tr th:only-of-type {\n        vertical-align: middle;\n    }\n\n    .dataframe tbody tr th {\n        vertical-align: top;\n    }\n\n    .dataframe thead th {\n        text-align: right;\n    }\n</style>\n<table border=\"1\" class=\"dataframe\">\n  <thead>\n    <tr style=\"text-align: right;\">\n      <th></th>\n      <th>System</th>\n      <th>Domain</th>\n      <th>Task</th>\n      <th>Authors</th>\n      <th>Notability criteria</th>\n      <th>Notability criteria notes</th>\n      <th>Open-source</th>\n      <th>Link</th>\n      <th>Citations</th>\n      <th>Reference</th>\n      <th>...</th>\n      <th>Organization (from Organization)</th>\n      <th>Base model</th>\n      <th>Finetune compute (FLOP)</th>\n      <th>Finetune compute notes</th>\n      <th>Authors by country</th>\n      <th>Hardware quantity</th>\n      <th>Hardware utilization</th>\n      <th>Training cost trends</th>\n      <th>Training cloud compute vendor</th>\n      <th>Training data center</th>\n    </tr>\n  </thead>\n  <tbody>\n    <tr>\n      <th>265</th>\n      <td>AlphaGo Fan</td>\n      <td>Games</td>\n      <td>Go</td>\n      <td>David Silver, Aja Huang, Chris J. Maddison, Ar...</td>\n      <td>SOTA improvement</td>\n      <td>NaN</td>\n      <td>NaN</td>\n      <td>https://www.nature.com/articles/nature24270.ep...</td>\n      <td>14389.0</td>\n      <td>Mastering the game of Go with deep neural netw...</td>\n      <td>...</td>\n      <td>Google DeepMind</td>\n      <td>NaN</td>\n      <td>NaN</td>\n      <td>NaN</td>\n      <td>AlphaGo Fan</td>\n      <td>NaN</td>\n      <td>NaN</td>\n      <td>AlphaGo Fan</td>\n      <td>NaN</td>\n      <td>NaN</td>\n    </tr>\n    <tr>\n      <th>275</th>\n      <td>AlphaGo Lee</td>\n      <td>Games</td>\n      <td>Go</td>\n      <td>David Silver, Aja Huang, Chris J. Maddison, Ar...</td>\n      <td>Highly cited</td>\n      <td>NaN</td>\n      <td>NaN</td>\n      <td>https://www.nature.com/articles/nature16961</td>\n      <td>14389.0</td>\n      <td>Mastering the game of Go with deep neural netw...</td>\n      <td>...</td>\n      <td>DeepMind</td>\n      <td>NaN</td>\n      <td>NaN</td>\n      <td>NaN</td>\n      <td>AlphaGo Lee</td>\n      <td>NaN</td>\n      <td>NaN</td>\n      <td>AlphaGo Lee</td>\n      <td>NaN</td>\n      <td>NaN</td>\n    </tr>\n    <tr>\n      <th>306</th>\n      <td>GNMT</td>\n      <td>Language</td>\n      <td>Translation</td>\n      <td>Yonghui Wu, Mike Schuster, Zhifeng Chen, Quoc ...</td>\n      <td>Highly cited</td>\n      <td>NaN</td>\n      <td>NaN</td>\n      <td>https://arxiv.org/abs/1609.08144</td>\n      <td>5948.0</td>\n      <td>Google's Neural Machine Translation System: Br...</td>\n      <td>...</td>\n      <td>Google</td>\n      <td>NaN</td>\n      <td>NaN</td>\n      <td>NaN</td>\n      <td>GNMT</td>\n      <td>96.0</td>\n      <td>NaN</td>\n      <td>GNMT</td>\n      <td>NaN</td>\n      <td>NaN</td>\n    </tr>\n    <tr>\n      <th>317</th>\n      <td>NASv3 (CIFAR-10)</td>\n      <td>Vision</td>\n      <td>NaN</td>\n      <td>Barret Zoph, Quoc V. Le</td>\n      <td>Highly cited</td>\n      <td>NaN</td>\n      <td>NaN</td>\n      <td>https://arxiv.org/abs/1611.01578</td>\n      <td>4569.0</td>\n      <td>Neural Architecture Search with Reinforcement ...</td>\n      <td>...</td>\n      <td>Google Brain</td>\n      <td>NaN</td>\n      <td>NaN</td>\n      <td>NaN</td>\n      <td>NASv3 (CIFAR-10)</td>\n      <td>800.0</td>\n      <td>NaN</td>\n      <td>NASv3 (CIFAR-10)</td>\n      <td>NaN</td>\n      <td>NaN</td>\n    </tr>\n    <tr>\n      <th>337</th>\n      <td>AlphaGo Master</td>\n      <td>Games</td>\n      <td>Go</td>\n      <td>D Silver, J Schrittwieser, K Simonyan, I Anton...</td>\n      <td>Highly cited</td>\n      <td>NaN</td>\n      <td>NaN</td>\n      <td>https://www.researchgate.net/publication/32047...</td>\n      <td>7831.0</td>\n      <td>Mastering the game of Go without human knowledge</td>\n      <td>...</td>\n      <td>DeepMind</td>\n      <td>NaN</td>\n      <td>NaN</td>\n      <td>NaN</td>\n      <td>AlphaGo Master</td>\n      <td>NaN</td>\n      <td>NaN</td>\n      <td>AlphaGo Master</td>\n      <td>NaN</td>\n      <td>NaN</td>\n    </tr>\n  </tbody>\n</table>\n<p>5 rows × 49 columns</p>\n</div>"
     },
     "execution_count": 27,
     "metadata": {},
     "output_type": "execute_result"
    }
   ],
   "source": [
    "frontier_pcd_df = pcd_df[pcd_df['System'].isin(frontier_systems)]\n",
    "frontier_pcd_df.head()"
   ]
  },
  {
   "cell_type": "code",
   "execution_count": 28,
   "metadata": {
    "ExecuteTime": {
     "end_time": "2024-01-31T15:08:28.683468500Z",
     "start_time": "2024-01-31T15:08:26.568324200Z"
    }
   },
   "outputs": [],
   "source": [
    "assert len(frontier_pcd_df) == len(frontier_systems)"
   ]
  },
  {
   "cell_type": "markdown",
   "metadata": {},
   "source": [
    "## Prices"
   ]
  },
  {
   "cell_type": "code",
   "execution_count": 29,
   "metadata": {
    "ExecuteTime": {
     "end_time": "2024-01-31T15:08:28.683468500Z",
     "start_time": "2024-01-31T15:08:26.568324200Z"
    }
   },
   "outputs": [
    {
     "data": {
      "text/plain": "                                        Price source  Price date  \\\n0  https://web.archive.org/web/20181009102635/htt...  2018-10-09   \n1  https://web.archive.org/web/20181011013513/htt...  2018-10-11   \n2  https://web.archive.org/web/20181011013513/htt...  2018-10-11   \n3  https://web.archive.org/web/20190701021000/htt...  2019-07-01   \n4  https://web.archive.org/web/20190728061708/htt...  2019-07-28   \n\n  Hardware model Manufacturer (from Hardware model)        Vendor  \\\n0  Google TPU v2                             Google  Google Cloud   \n1  Google TPU v3                             Google  Google Cloud   \n2  Google TPU v3                             Google  Google Cloud   \n3  Google TPU v3                             Google  Google Cloud   \n4  Google TPU v3                             Google  Google Cloud   \n\n                     Location Price per chip-hour (on-demand)  \\\n0                          US                           $1.13   \n1                          US                           $2.00   \n2                      Europe                           $2.20   \n3          Iowa (us-central1)                           $2.00   \n4  Netherlands (europe-west4)                           $2.00   \n\n  Price per chip-hour (1-year CUD) Price per chip-hour (3-year CUD)  \\\n0                              NaN                              NaN   \n1                              NaN                              NaN   \n2                              NaN                              NaN   \n3                            $1.26                            $0.90   \n4                            $1.26                            $0.90   \n\n   Price (hardware purchase)  \n0                        NaN  \n1                        NaN  \n2                        NaN  \n3                        NaN  \n4                        NaN  ",
      "text/html": "<div>\n<style scoped>\n    .dataframe tbody tr th:only-of-type {\n        vertical-align: middle;\n    }\n\n    .dataframe tbody tr th {\n        vertical-align: top;\n    }\n\n    .dataframe thead th {\n        text-align: right;\n    }\n</style>\n<table border=\"1\" class=\"dataframe\">\n  <thead>\n    <tr style=\"text-align: right;\">\n      <th></th>\n      <th>Price source</th>\n      <th>Price date</th>\n      <th>Hardware model</th>\n      <th>Manufacturer (from Hardware model)</th>\n      <th>Vendor</th>\n      <th>Location</th>\n      <th>Price per chip-hour (on-demand)</th>\n      <th>Price per chip-hour (1-year CUD)</th>\n      <th>Price per chip-hour (3-year CUD)</th>\n      <th>Price (hardware purchase)</th>\n    </tr>\n  </thead>\n  <tbody>\n    <tr>\n      <th>0</th>\n      <td>https://web.archive.org/web/20181009102635/htt...</td>\n      <td>2018-10-09</td>\n      <td>Google TPU v2</td>\n      <td>Google</td>\n      <td>Google Cloud</td>\n      <td>US</td>\n      <td>$1.13</td>\n      <td>NaN</td>\n      <td>NaN</td>\n      <td>NaN</td>\n    </tr>\n    <tr>\n      <th>1</th>\n      <td>https://web.archive.org/web/20181011013513/htt...</td>\n      <td>2018-10-11</td>\n      <td>Google TPU v3</td>\n      <td>Google</td>\n      <td>Google Cloud</td>\n      <td>US</td>\n      <td>$2.00</td>\n      <td>NaN</td>\n      <td>NaN</td>\n      <td>NaN</td>\n    </tr>\n    <tr>\n      <th>2</th>\n      <td>https://web.archive.org/web/20181011013513/htt...</td>\n      <td>2018-10-11</td>\n      <td>Google TPU v3</td>\n      <td>Google</td>\n      <td>Google Cloud</td>\n      <td>Europe</td>\n      <td>$2.20</td>\n      <td>NaN</td>\n      <td>NaN</td>\n      <td>NaN</td>\n    </tr>\n    <tr>\n      <th>3</th>\n      <td>https://web.archive.org/web/20190701021000/htt...</td>\n      <td>2019-07-01</td>\n      <td>Google TPU v3</td>\n      <td>Google</td>\n      <td>Google Cloud</td>\n      <td>Iowa (us-central1)</td>\n      <td>$2.00</td>\n      <td>$1.26</td>\n      <td>$0.90</td>\n      <td>NaN</td>\n    </tr>\n    <tr>\n      <th>4</th>\n      <td>https://web.archive.org/web/20190728061708/htt...</td>\n      <td>2019-07-28</td>\n      <td>Google TPU v3</td>\n      <td>Google</td>\n      <td>Google Cloud</td>\n      <td>Netherlands (europe-west4)</td>\n      <td>$2.00</td>\n      <td>$1.26</td>\n      <td>$0.90</td>\n      <td>NaN</td>\n    </tr>\n  </tbody>\n</table>\n</div>"
     },
     "execution_count": 29,
     "metadata": {},
     "output_type": "execute_result"
    }
   ],
   "source": [
    "price_df = pd.read_csv('data/Hardware prices.csv')\n",
    "price_df.head()"
   ]
  },
  {
   "cell_type": "code",
   "execution_count": 30,
   "metadata": {
    "ExecuteTime": {
     "end_time": "2024-01-31T15:08:28.683468500Z",
     "start_time": "2024-01-31T15:08:26.568324200Z"
    }
   },
   "outputs": [],
   "source": [
    "# Price date in datetime format\n",
    "price_df.dropna(subset=['Price date'], inplace=True)\n",
    "price_df['Price date'] = pd.to_datetime(price_df['Price date'])"
   ]
  },
  {
   "cell_type": "code",
   "execution_count": 31,
   "metadata": {
    "ExecuteTime": {
     "end_time": "2024-01-31T15:08:28.683468500Z",
     "start_time": "2024-01-31T15:08:26.568324200Z"
    }
   },
   "outputs": [],
   "source": [
    "pcd_hardware_model_colname = 'Name of the hardware (from Training hardware)'"
   ]
  },
  {
   "cell_type": "markdown",
   "metadata": {},
   "source": [
    "# Imputation"
   ]
  },
  {
   "cell_type": "markdown",
   "metadata": {},
   "source": [
    "Training hardware: \"best\" available"
   ]
  },
  {
   "cell_type": "code",
   "execution_count": 31,
   "metadata": {
    "ExecuteTime": {
     "end_time": "2024-01-31T15:08:28.683468500Z",
     "start_time": "2024-01-31T15:08:26.568324200Z"
    }
   },
   "outputs": [],
   "source": []
  },
  {
   "cell_type": "markdown",
   "metadata": {},
   "source": [
    "FLOP/second (flops) utilization: mean of known values\n",
    "\n",
    "TODO: random sample from distribution, combined with bootstrapping"
   ]
  },
  {
   "cell_type": "code",
   "execution_count": 31,
   "metadata": {
    "ExecuteTime": {
     "end_time": "2024-01-31T15:08:28.683468500Z",
     "start_time": "2024-01-31T15:08:26.568324200Z"
    }
   },
   "outputs": [],
   "source": []
  },
  {
   "cell_type": "markdown",
   "metadata": {},
   "source": [
    "Number of chip-hours\n",
    "\n",
    "If num_chips AND training_time_hours known: chip_hours = num_chips * training_time_hours\n",
    "\n",
    "Else if num_chips unknown: \n",
    "\n",
    "Else if training_time_hours unknown: \n",
    "\n",
    "Else (both unknown): chip_hours = training_compute_flop / (chip_flops * flops_utilization * SECONDS_PER_HOUR)"
   ]
  },
  {
   "cell_type": "code",
   "execution_count": 32,
   "metadata": {
    "ExecuteTime": {
     "end_time": "2024-01-31T15:08:28.683468500Z",
     "start_time": "2024-01-31T15:08:26.583956700Z"
    }
   },
   "outputs": [
>>>>>>> 3d18b9c4
    {
     "name": "stderr",
     "output_type": "stream",
     "text": [
      "C:\\Users\\robir\\AppData\\Local\\Temp\\ipykernel_9872\\3951382658.py:9: SettingWithCopyWarning:\n",
      "\n",
      "\n",
      "A value is trying to be set on a copy of a slice from a DataFrame.\n",
      "Try using .loc[row_indexer,col_indexer] = value instead\n",
      "\n",
      "See the caveats in the documentation: https://pandas.pydata.org/pandas-docs/stable/user_guide/indexing.html#returning-a-view-versus-a-copy\n",
      "\n"
     ]
    }
   ],
   "source": [
    "chip_hours = []\n",
    "for i, row in frontier_pcd_df.iterrows():\n",
    "    if pd.isna(row['Hardware quantity']) or pd.isna(row['Training time (hours)']):\n",
    "        # TODO impute missing values\n",
    "        chip_hours.append(np.nan)\n",
    "    else:\n",
    "        chip_hours.append(row['Hardware quantity'] * row['Training time (hours)'])\n",
    "\n",
    "frontier_pcd_df['Training time (chip hours)'] = chip_hours"
   ]
  },
  {
   "cell_type": "markdown",
   "metadata": {},
   "source": [
    "# Price selection"
   ]
  },
  {
   "cell_type": "markdown",
   "metadata": {},
   "source": [
    "1. Use a fixed mapping from Organization to cloud provider. If no mapping found, default to \"Amazon Web Services\".\n",
    "2. If there's a match for the hardware model, use that. Else, discard the ML system from the dataset.\n",
    "3. Use the price that is nearest to, but prior to, training time + 2 months before the publication date\n",
    "4. If there are no prices prior to that time, use the nearest price after that time\n",
    "5. If there are no prices for that hardware model and cloud provider at all, repeat steps 3 and 4 for \"Microsoft Azure\", then \"Google Cloud\" as the cloud provider.\n",
    "6. If there are no prices found from step 5, discard the ML system from the dataset."
   ]
  },
  {
   "cell_type": "code",
   "execution_count": 33,
   "metadata": {
    "ExecuteTime": {
     "end_time": "2024-01-31T15:08:28.762269400Z",
     "start_time": "2024-01-31T15:08:26.662644900Z"
    }
   },
   "outputs": [
    {
     "name": "stdout",
     "output_type": "stream",
     "text": [
      "Price date: 2019-07-01 00:00:00\n",
      "Price: $1.26\n"
     ]
    }
   ],
   "source": [
    "def find_closest_price_dates(vendor, hardware_model, date, df):\n",
    "    \"\"\"\n",
    "    Finds the row in the DataFrame with the closest 'Price date' to the given date\n",
    "    which has a 'Vendor' equal to the specified vendor and a 'Hardware model' equal to the specified hardware_model.\n",
    "    \n",
    "    :param vendor: The vendor to match.\n",
    "    :param hardware_model: The hardware model to match.\n",
    "    :param date: The target date to find the closest 'Price date' to.\n",
    "    :param df: The DataFrame containing the hardware price data.\n",
    "    :return: The row from the DataFrame that matches the criteria.\n",
    "    \"\"\"\n",
    "    # Filter the DataFrame based on vendor and hardware model\n",
    "    filtered_df = df[(df['Vendor'] == vendor) & (df['Hardware model'] == hardware_model)]\n",
    "\n",
    "    # Convert the target date to datetime\n",
    "    target_date = pd.to_datetime(date)\n",
    "\n",
    "    # Find the row with the smallest date difference\n",
    "    closest_row_df = filtered_df.iloc[(filtered_df['Price date'] - target_date).abs().argsort()]\n",
    "\n",
    "    return closest_row_df\n",
    "\n",
    "# Example usage\n",
    "example_vendor = \"Google Cloud\"\n",
    "example_hardware_model = \"Google TPU v3\"\n",
    "example_date = \"2019-07-15\" # Example date, format should be YYYY-MM-DD\n",
    "\n",
    "# Find the row\n",
    "closest_row_df = find_closest_price_dates(example_vendor, example_hardware_model, example_date, price_df)\n",
    "\n",
    "for i, row in closest_row_df.iterrows():\n",
    "    if row['Price date'] <= pd.to_datetime(example_date):\n",
    "        print(f\"Price date: {row['Price date']}\")\n",
    "        print(f\"Price: {row['Price per chip-hour (1-year CUD)']}\")\n",
    "        break"
   ]
  },
  {
   "cell_type": "code",
   "execution_count": 34,
   "metadata": {
    "ExecuteTime": {
     "end_time": "2024-01-31T15:08:29.377602400Z",
     "start_time": "2024-01-31T15:08:26.725137500Z"
    }
   },
   "outputs": [],
   "source": [
    "org_to_cloud_vendor = {\n",
    "    'google': 'Google Cloud',\n",
    "    'deepmind': 'Google Cloud',\n",
    "    'microsoft': 'Microsoft Azure',\n",
    "    'openai': 'Microsoft Azure',\n",
    "}\n",
    "chip_to_cloud_vendor = {\n",
    "    'TPU v4': 'Google Cloud',\n",
    "    'TPU v3': 'Google Cloud',\n",
    "    'TPU v2': 'Google Cloud',\n",
    "    'TPU v1': 'Google Cloud',\n",
    "}"
   ]
  },
  {
   "cell_type": "code",
   "execution_count": 35,
   "metadata": {
    "ExecuteTime": {
     "end_time": "2024-01-31T15:08:29.483647900Z",
     "start_time": "2024-01-31T15:08:27.026420700Z"
    }
   },
   "outputs": [
    {
     "name": "stdout",
     "output_type": "stream",
     "text": [
      "GNMT, Google Cloud, NVIDIA Tesla K80, at 2016-01-30 00:00:00\n",
      "Could not find price for GNMT\n",
      "JFT, Google Cloud, NVIDIA Tesla K80, at 2017-03-12 00:00:00\n",
      "Could not find price for JFT\n",
      "AlphaGo Zero, Google Cloud, Google TPU v1, at 2017-07-30 00:00:00\n",
      "Could not find price for AlphaGo Zero\n",
      "AmoebaNet-A (F=448), Google Cloud, NVIDIA Tesla K40s, at 2017-11-30 00:00:00\n",
      "Could not find price for AmoebaNet-A (F=448)\n",
      "IMPALA, Google Cloud, NVIDIA P100, at 2017-12-02 20:00:00\n",
      "Could not find price for IMPALA\n",
      "BigGAN-deep 512x512, Google Cloud, Google TPU v3, at 2018-07-28 00:00:00\n",
      "Could not find price for BigGAN-deep 512x512\n",
      "RoBERTa Large, Amazon Web Services, NVIDIA Tesla V100 DGXS 32 GB, at 2019-04-27 00:00:00\n",
      "Megatron-BERT, Amazon Web Services, NVIDIA Tesla V100S PCIe 32 GB, at 2019-05-22 00:00:00\n",
      "Could not find price for Megatron-BERT\n",
      "Megatron-LM (8.3B), Amazon Web Services, NVIDIA Tesla V100 DGXS 32 GB, at 2019-07-05 09:00:00\n",
      "T5-11B, Google Cloud, Google TPU v3, at 2019-08-03 23:00:00\n",
      "AlphaStar, Google Cloud, Google TPU v3, at 2019-07-18 00:00:00\n",
      "OpenAI Five, Microsoft Azure, nan, at 2018-12-22 00:00:00\n",
      "Could not find price for OpenAI Five\n",
      "Meena, Google Cloud, Google TPU v3, at 2019-10-30 00:00:00\n",
      "GPT-3 175B (davinci), Microsoft Azure, NVIDIA Tesla V100 DGXS 32 GB, at 2020-03-14 05:00:00\n",
      "Could not find price for GPT-3 175B (davinci)\n",
      "GShard (dense), Google Cloud, Google TPU v3, at 2020-03-20 00:00:00\n",
      "ALIGN, Google Cloud, Google TPU v3, at 2021-03-28 13:00:00\n",
      "Megatron-Turing NLG 530B, Microsoft Azure, NVIDIA A100 SXM4 80 GB, at 2021-07-10 22:00:00\n",
      "Gopher (280B), Google Cloud, Google TPU v3, at 2021-08-31 16:00:00\n",
      "GLaM, Google Cloud, Google TPU v4, at 2021-08-18 02:00:00\n",
      "LaMDA, Google Cloud, Google TPU v3, at 2021-10-15 07:00:00\n",
      "PaLM (540B), Google Cloud, Google TPU v4, at 2021-12-08 00:00:00\n",
      "OPT-175B, Amazon Web Services, NVIDIA A100 SXM4 80 GB, at 2022-01-28 23:00:00\n",
      "Minerva (540B), Google Cloud, Google TPU v4, at 2022-04-01 00:00:00\n",
      "LLaMA-65B, Amazon Web Services, NVIDIA A100, at 2022-12-05 04:00:00\n",
      "Could not find price for LLaMA-65B\n",
      "GPT-4, Microsoft Azure, NVIDIA A100 SXM4 40 GB, at 2022-10-11 00:00:00\n",
      "Could not find price for GPT-4\n",
      "Llama 2-70B, Amazon Web Services, NVIDIA A100 SXM4 80 GB, at 2022-11-20 00:00:00\n",
      "Falcon 180B, Amazon Web Services, NVIDIA A100 SXM4 40 GB, at 2023-01-09 00:00:00\n"
     ]
    },
    {
     "data": {
      "text/plain": "{'RoBERTa Large': 2.29,\n 'Megatron-LM (8.3B)': 2.29,\n 'T5-11B': 1.26,\n 'AlphaStar': 1.26,\n 'Meena': 1.26,\n 'GShard (dense)': 1.26,\n 'ALIGN': 1.26,\n 'Megatron-Turing NLG 530B': 2.62,\n 'Gopher (280B)': 1.26,\n 'GLaM': 2.03,\n 'LaMDA': 1.26,\n 'PaLM (540B)': 2.03,\n 'OPT-175B': 3.0,\n 'Minerva (540B)': 2.03,\n 'Llama 2-70B': 3.0,\n 'Falcon 180B': 2.4}"
     },
     "execution_count": 35,
     "metadata": {},
     "output_type": "execute_result"
    }
   ],
   "source": [
    "price_colname = 'Price per chip-hour (1-year CUD)'\n",
    "system_to_price = {}\n",
    "\n",
    "for i, row in frontier_pcd_df.iterrows():\n",
    "    # Subtract training time plus 2 months from publication date\n",
    "    if pd.isna(row['Training time (hours)']):\n",
    "        continue\n",
    "\n",
    "    training_time_offset = pd.Timedelta(hours=int(row['Training time (hours)']))\n",
    "    low_buffer_time_offset = pd.Timedelta(days=30)\n",
    "    mid_buffer_time_offset = pd.Timedelta(days=60)\n",
    "    high_buffer_time_offset = pd.Timedelta(days=150)\n",
    "\n",
    "    high_purchase_time = row['Publication date'] - (training_time_offset + low_buffer_time_offset)\n",
    "    mid_purchase_time = row['Publication date'] - (training_time_offset + mid_buffer_time_offset)\n",
    "    low_purchase_time = row['Publication date'] - (training_time_offset + high_buffer_time_offset)\n",
    "\n",
    "    hardware_model = row[pcd_hardware_model_colname]\n",
    "\n",
    "    orgs = row['Organization'].split(',')\n",
    "    vendor = None\n",
    "    for org in orgs:\n",
    "        for key in org_to_cloud_vendor:\n",
    "            if key in org.lower():\n",
    "                vendor = org_to_cloud_vendor[key]\n",
    "                break\n",
    "\n",
    "    if vendor is None:\n",
    "        vendor = 'Amazon Web Services'  # default\n",
    "\n",
    "    print(f\"{row['System']}, {vendor}, {hardware_model}, at {mid_purchase_time}\")\n",
    "\n",
    "    # Find the price of the hardware at the time of purchase\n",
    "    closest_price_dates_df = find_closest_price_dates(vendor, hardware_model, mid_purchase_time, price_df)\n",
    "    price_per_chip_hour = None\n",
    "    for i, price_row in closest_price_dates_df.iterrows():\n",
    "        if price_row['Price date'] <= mid_purchase_time:\n",
    "            price_per_chip_hour = price_row[price_colname]\n",
    "            break\n",
    "    if price_per_chip_hour is None:\n",
    "        for i, price_row in closest_price_dates_df.iterrows():\n",
    "            if price_row['Price date'] > mid_purchase_time:\n",
    "                price_per_chip_hour = price_row[price_colname]\n",
    "                break\n",
    "    if type(price_per_chip_hour) is str:\n",
    "        system_to_price[row['System']] = float(price_per_chip_hour.strip('$'))\n",
    "    else:\n",
    "        print(f\"Could not find price for {row['System']}\")\n",
    "        continue\n",
    "\n",
    "system_to_price"
   ]
  },
  {
   "cell_type": "code",
   "execution_count": 36,
   "outputs": [
    {
     "data": {
      "text/plain": "16"
     },
     "execution_count": 36,
     "metadata": {},
     "output_type": "execute_result"
    }
   ],
   "source": [
    "len(system_to_price)"
   ],
   "metadata": {
    "collapsed": false,
    "ExecuteTime": {
     "end_time": "2024-01-31T15:08:29.483647900Z",
     "start_time": "2024-01-31T15:08:27.409310200Z"
    }
   }
  },
  {
   "cell_type": "markdown",
   "metadata": {},
   "source": [
    "# Cost estimation"
   ]
  },
  {
   "cell_type": "markdown",
   "metadata": {},
   "source": [
    "TODO: inflation adjustment\n",
    "\n",
    "suggestion: use the producer price index for the data processing industry\n",
    "\n",
    "https://fred.stlouisfed.org/series/PCU518210518210"
   ]
  },
  {
   "cell_type": "markdown",
   "metadata": {},
   "source": [
    "cost = price_per_chip_hour * chip_hours"
   ]
  },
  {
   "cell_type": "code",
   "execution_count": 37,
   "metadata": {
    "ExecuteTime": {
     "end_time": "2024-01-31T15:08:29.483647900Z",
     "start_time": "2024-01-31T15:08:27.425157500Z"
    }
   },
   "outputs": [],
   "source": [
    "def estimate_cost(row, system_to_price):\n",
    "    system = row['System']\n",
    "    price = system_to_price.get(system)\n",
    "    if price is None:\n",
    "        print(f\"Could not find a hardware price for {system}.\")\n",
    "        return None\n",
    "\n",
    "    chip_hours = row['Training time (chip hours)']\n",
    "    if np.isnan(chip_hours):\n",
    "        return None\n",
    "\n",
    "    cost = price * chip_hours\n",
    "\n",
    "    # Check for base model\n",
    "    if not pd.isna(row['Base model']):\n",
    "        base_model_name = row['Base model']\n",
    "        base_model = frontier_pcd_df[frontier_pcd_df['System'] == base_model_name].squeeze()\n",
    "        base_cost = estimate_cost(base_model, system_to_price)\n",
    "        if base_cost is None:\n",
    "            return None\n",
    "        else:\n",
    "            cost += base_cost\n",
    "\n",
    "    return cost\n",
    "    "
   ]
  },
  {
   "cell_type": "code",
   "execution_count": 38,
   "metadata": {
    "ExecuteTime": {
     "end_time": "2024-01-31T15:08:29.483647900Z",
     "start_time": "2024-01-31T15:08:27.481948100Z"
    }
   },
   "outputs": [
    {
     "name": "stdout",
     "output_type": "stream",
     "text": [
      "Could not find a hardware price for AlphaGo Fan.\n",
      "Could not find a hardware price for AlphaGo Lee.\n",
      "Could not find a hardware price for GNMT.\n",
      "Could not find a hardware price for NASv3 (CIFAR-10).\n",
      "Could not find a hardware price for AlphaGo Master.\n",
      "Could not find a hardware price for JFT.\n",
      "Could not find a hardware price for OpenAI TI7 DOTA 1v1.\n",
      "Could not find a hardware price for AlphaGo Zero.\n",
      "Could not find a hardware price for AlphaZero.\n",
      "Could not find a hardware price for AmoebaNet-A (F=448).\n",
      "Could not find a hardware price for IMPALA.\n",
      "Could not find a hardware price for ResNeXt-101 32x48d.\n",
      "Could not find a hardware price for FTW.\n",
      "Could not find a hardware price for BigGAN-deep 512x512.\n",
      "Could not find a hardware price for Megatron-BERT.\n",
      "Could not find a hardware price for T5-3B.\n",
      "Could not find a hardware price for OpenAI Five.\n",
      "Could not find a hardware price for OpenAI Five Rerun.\n",
      "Could not find a hardware price for Turing-NLG.\n",
      "Could not find a hardware price for GPT-3 175B (davinci).\n",
      "Could not find a hardware price for Yuan 1.0.\n",
      "Could not find a hardware price for ERNIE 3.0 Titan.\n",
      "Could not find a hardware price for AlphaCode.\n",
      "Could not find a hardware price for Chinchilla.\n",
      "Could not find a hardware price for GPT-3.5 (text-davinci-003).\n",
      "Could not find a hardware price for LLaMA-65B.\n",
      "Could not find a hardware price for GPT-4.\n",
      "Could not find a hardware price for PaLM 2.\n",
      "Could not find a hardware price for Claude 2.\n"
     ]
    },
    {
     "data": {
      "text/plain": "{'RoBERTa Large': 281395.2,\n 'Megatron-LM (8.3B)': 383400.96,\n 'T5-11B': 310883.328,\n 'AlphaStar': 510935.04,\n 'Meena': 928972.8,\n 'GShard (dense)': 1300561.92,\n 'ALIGN': 224050.176,\n 'Megatron-Turing NLG 530B': 9037952.0,\n 'Gopher (280B)': 4748083.2,\n 'GLaM': 2839531.5199999996,\n 'LaMDA': 1786982.4,\n 'PaLM (540B)': 17062133.759999998,\n 'OPT-175B': 2437632.0,\n 'Minerva (540B)': 18508922.88,\n 'Falcon 180B': 42467328.0}"
     },
     "execution_count": 38,
     "metadata": {},
     "output_type": "execute_result"
    }
   ],
   "source": [
    "system_to_cost = {}\n",
    "for i, row in frontier_pcd_df.iterrows():\n",
    "    cost = estimate_cost(row, system_to_price)\n",
    "    if cost is None:\n",
    "        continue\n",
    "    system_to_cost[row['System']] = cost\n",
    "\n",
    "system_to_cost"
   ]
  },
  {
   "cell_type": "code",
   "execution_count": 39,
   "outputs": [
    {
     "data": {
      "text/plain": "15"
     },
     "execution_count": 39,
     "metadata": {},
     "output_type": "execute_result"
    }
   ],
   "source": [
    "len(system_to_cost)"
   ],
   "metadata": {
    "collapsed": false,
    "ExecuteTime": {
     "end_time": "2024-01-31T15:08:29.483647900Z",
     "start_time": "2024-01-31T15:08:27.506735600Z"
    }
   }
  },
  {
   "cell_type": "markdown",
   "metadata": {},
   "source": [
    "# Regression"
   ]
  },
  {
   "cell_type": "code",
   "execution_count": 39,
   "metadata": {
    "ExecuteTime": {
     "end_time": "2024-01-31T15:08:29.483647900Z",
     "start_time": "2024-01-31T15:08:27.543941200Z"
    }
   },
   "outputs": [],
   "source": []
  },
  {
   "cell_type": "markdown",
   "metadata": {},
   "source": [
    "# Plots"
   ]
  },
  {
   "cell_type": "code",
   "execution_count": 40,
   "metadata": {
    "ExecuteTime": {
     "end_time": "2024-01-31T15:08:30.110436500Z",
     "start_time": "2024-01-31T15:08:27.567459400Z"
    }
   },
   "outputs": [
    {
     "data": {
      "application/vnd.plotly.v1+json": {
       "data": [
        {
         "line": {
          "color": "#034752"
         },
         "mode": "markers+text",
         "name": "RoBERTa Large",
         "text": "RoBERTa Large",
         "textposition": "top center",
         "x": [
          "2019-07-01T00:00:00"
         ],
         "y": [
          281395.2
         ],
         "type": "scatter"
        },
        {
         "line": {
          "color": "#034752"
         },
         "mode": "markers+text",
         "name": "Megatron-LM (8.3B)",
         "text": "Megatron-LM (8.3B)",
         "textposition": "top center",
         "x": [
          "2019-09-17T00:00:00"
         ],
         "y": [
          383400.96
         ],
         "type": "scatter"
        },
        {
         "line": {
          "color": "#034752"
         },
         "mode": "markers+text",
         "name": "T5-11B",
         "text": "T5-11B",
         "textposition": "top center",
         "x": [
          "2019-10-23T00:00:00"
         ],
         "y": [
          310883.328
         ],
         "type": "scatter"
        },
        {
         "line": {
          "color": "#034752"
         },
         "mode": "markers+text",
         "name": "AlphaStar",
         "text": "AlphaStar",
         "textposition": "top center",
         "x": [
          "2019-10-30T00:00:00"
         ],
         "y": [
          510935.04
         ],
         "type": "scatter"
        },
        {
         "line": {
          "color": "#034752"
         },
         "mode": "markers+text",
         "name": "Meena",
         "text": "Meena",
         "textposition": "top center",
         "x": [
          "2020-01-28T00:00:00"
         ],
         "y": [
          928972.8
         ],
         "type": "scatter"
        },
        {
         "line": {
          "color": "#034752"
         },
         "mode": "markers+text",
         "name": "GShard (dense)",
         "text": "GShard (dense)",
         "textposition": "top center",
         "x": [
          "2020-06-30T00:00:00"
         ],
         "y": [
          1300561.92
         ],
         "type": "scatter"
        },
        {
         "line": {
          "color": "#034752"
         },
         "mode": "markers+text",
         "name": "ALIGN",
         "text": "ALIGN",
         "textposition": "top center",
         "x": [
          "2021-06-11T00:00:00"
         ],
         "y": [
          224050.176
         ],
         "type": "scatter"
        },
        {
         "line": {
          "color": "#034752"
         },
         "mode": "markers+text",
         "name": "Megatron-Turing NLG 530B",
         "text": "Megatron-Turing NLG 530B",
         "textposition": "top center",
         "x": [
          "2021-10-11T00:00:00"
         ],
         "y": [
          9037952.0
         ],
         "type": "scatter"
        },
        {
         "line": {
          "color": "#034752"
         },
         "mode": "markers+text",
         "name": "Gopher (280B)",
         "text": "Gopher (280B)",
         "textposition": "top center",
         "x": [
          "2021-12-08T00:00:00"
         ],
         "y": [
          4748083.2
         ],
         "type": "scatter"
        },
        {
         "line": {
          "color": "#034752"
         },
         "mode": "markers+text",
         "name": "GLaM",
         "text": "GLaM",
         "textposition": "top center",
         "x": [
          "2021-12-13T00:00:00"
         ],
         "y": [
          2839531.5199999996
         ],
         "type": "scatter"
        },
        {
         "line": {
          "color": "#034752"
         },
         "mode": "markers+text",
         "name": "LaMDA",
         "text": "LaMDA",
         "textposition": "top center",
         "x": [
          "2022-02-10T00:00:00"
         ],
         "y": [
          1786982.4
         ],
         "type": "scatter"
        },
        {
         "line": {
          "color": "#034752"
         },
         "mode": "markers+text",
         "name": "PaLM (540B)",
         "text": "PaLM (540B)",
         "textposition": "top center",
         "x": [
          "2022-04-04T00:00:00"
         ],
         "y": [
          1.7062133759999998E7
         ],
         "type": "scatter"
        },
        {
         "line": {
          "color": "#034752"
         },
         "mode": "markers+text",
         "name": "OPT-175B",
         "text": "OPT-175B",
         "textposition": "top center",
         "x": [
          "2022-05-02T00:00:00"
         ],
         "y": [
          2437632.0
         ],
         "type": "scatter"
        },
        {
         "line": {
          "color": "#034752"
         },
         "mode": "markers+text",
         "name": "Minerva (540B)",
         "text": "Minerva (540B)",
         "textposition": "top center",
         "x": [
          "2022-06-29T00:00:00"
         ],
         "y": [
          1.850892288E7
         ],
         "type": "scatter"
        },
        {
         "line": {
          "color": "#034752"
         },
         "mode": "markers+text",
         "name": "Falcon 180B",
         "text": "Falcon 180B",
         "textposition": "top center",
         "x": [
          "2023-09-06T00:00:00"
         ],
         "y": [
          4.2467328E7
         ],
         "type": "scatter"
        }
       ],
       "layout": {
        "template": {
         "data": {
          "histogram2dcontour": [
           {
            "type": "histogram2dcontour",
            "colorbar": {
             "outlinewidth": 0,
             "ticks": ""
            },
            "colorscale": [
             [
              0.0,
              "#0d0887"
             ],
             [
              0.1111111111111111,
              "#46039f"
             ],
             [
              0.2222222222222222,
              "#7201a8"
             ],
             [
              0.3333333333333333,
              "#9c179e"
             ],
             [
              0.4444444444444444,
              "#bd3786"
             ],
             [
              0.5555555555555556,
              "#d8576b"
             ],
             [
              0.6666666666666666,
              "#ed7953"
             ],
             [
              0.7777777777777778,
              "#fb9f3a"
             ],
             [
              0.8888888888888888,
              "#fdca26"
             ],
             [
              1.0,
              "#f0f921"
             ]
            ]
           }
          ],
          "choropleth": [
           {
            "type": "choropleth",
            "colorbar": {
             "outlinewidth": 0,
             "ticks": ""
            }
           }
          ],
          "histogram2d": [
           {
            "type": "histogram2d",
            "colorbar": {
             "outlinewidth": 0,
             "ticks": ""
            },
            "colorscale": [
             [
              0.0,
              "#0d0887"
             ],
             [
              0.1111111111111111,
              "#46039f"
             ],
             [
              0.2222222222222222,
              "#7201a8"
             ],
             [
              0.3333333333333333,
              "#9c179e"
             ],
             [
              0.4444444444444444,
              "#bd3786"
             ],
             [
              0.5555555555555556,
              "#d8576b"
             ],
             [
              0.6666666666666666,
              "#ed7953"
             ],
             [
              0.7777777777777778,
              "#fb9f3a"
             ],
             [
              0.8888888888888888,
              "#fdca26"
             ],
             [
              1.0,
              "#f0f921"
             ]
            ]
           }
          ],
          "heatmap": [
           {
            "type": "heatmap",
            "colorbar": {
             "outlinewidth": 0,
             "ticks": ""
            },
            "colorscale": [
             [
              0.0,
              "#0d0887"
             ],
             [
              0.1111111111111111,
              "#46039f"
             ],
             [
              0.2222222222222222,
              "#7201a8"
             ],
             [
              0.3333333333333333,
              "#9c179e"
             ],
             [
              0.4444444444444444,
              "#bd3786"
             ],
             [
              0.5555555555555556,
              "#d8576b"
             ],
             [
              0.6666666666666666,
              "#ed7953"
             ],
             [
              0.7777777777777778,
              "#fb9f3a"
             ],
             [
              0.8888888888888888,
              "#fdca26"
             ],
             [
              1.0,
              "#f0f921"
             ]
            ]
           }
          ],
          "heatmapgl": [
           {
            "type": "heatmapgl",
            "colorbar": {
             "outlinewidth": 0,
             "ticks": ""
            },
            "colorscale": [
             [
              0.0,
              "#0d0887"
             ],
             [
              0.1111111111111111,
              "#46039f"
             ],
             [
              0.2222222222222222,
              "#7201a8"
             ],
             [
              0.3333333333333333,
              "#9c179e"
             ],
             [
              0.4444444444444444,
              "#bd3786"
             ],
             [
              0.5555555555555556,
              "#d8576b"
             ],
             [
              0.6666666666666666,
              "#ed7953"
             ],
             [
              0.7777777777777778,
              "#fb9f3a"
             ],
             [
              0.8888888888888888,
              "#fdca26"
             ],
             [
              1.0,
              "#f0f921"
             ]
            ]
           }
          ],
          "contourcarpet": [
           {
            "type": "contourcarpet",
            "colorbar": {
             "outlinewidth": 0,
             "ticks": ""
            }
           }
          ],
          "contour": [
           {
            "type": "contour",
            "colorbar": {
             "outlinewidth": 0,
             "ticks": ""
            },
            "colorscale": [
             [
              0.0,
              "#0d0887"
             ],
             [
              0.1111111111111111,
              "#46039f"
             ],
             [
              0.2222222222222222,
              "#7201a8"
             ],
             [
              0.3333333333333333,
              "#9c179e"
             ],
             [
              0.4444444444444444,
              "#bd3786"
             ],
             [
              0.5555555555555556,
              "#d8576b"
             ],
             [
              0.6666666666666666,
              "#ed7953"
             ],
             [
              0.7777777777777778,
              "#fb9f3a"
             ],
             [
              0.8888888888888888,
              "#fdca26"
             ],
             [
              1.0,
              "#f0f921"
             ]
            ]
           }
          ],
          "surface": [
           {
            "type": "surface",
            "colorbar": {
             "outlinewidth": 0,
             "ticks": ""
            },
            "colorscale": [
             [
              0.0,
              "#0d0887"
             ],
             [
              0.1111111111111111,
              "#46039f"
             ],
             [
              0.2222222222222222,
              "#7201a8"
             ],
             [
              0.3333333333333333,
              "#9c179e"
             ],
             [
              0.4444444444444444,
              "#bd3786"
             ],
             [
              0.5555555555555556,
              "#d8576b"
             ],
             [
              0.6666666666666666,
              "#ed7953"
             ],
             [
              0.7777777777777778,
              "#fb9f3a"
             ],
             [
              0.8888888888888888,
              "#fdca26"
             ],
             [
              1.0,
              "#f0f921"
             ]
            ]
           }
          ],
          "mesh3d": [
           {
            "type": "mesh3d",
            "colorbar": {
             "outlinewidth": 0,
             "ticks": ""
            }
           }
          ],
          "scatter": [
           {
            "fillpattern": {
             "fillmode": "overlay",
             "size": 10,
             "solidity": 0.2
            },
            "type": "scatter"
           }
          ],
          "parcoords": [
           {
            "type": "parcoords",
            "line": {
             "colorbar": {
              "outlinewidth": 0,
              "ticks": ""
             }
            }
           }
          ],
          "scatterpolargl": [
           {
            "type": "scatterpolargl",
            "marker": {
             "colorbar": {
              "outlinewidth": 0,
              "ticks": ""
             }
            }
           }
          ],
          "bar": [
           {
            "error_x": {
             "color": "#2a3f5f"
            },
            "error_y": {
             "color": "#2a3f5f"
            },
            "marker": {
             "line": {
              "color": "#E5ECF6",
              "width": 0.5
             },
             "pattern": {
              "fillmode": "overlay",
              "size": 10,
              "solidity": 0.2
             }
            },
            "type": "bar"
           }
          ],
          "scattergeo": [
           {
            "type": "scattergeo",
            "marker": {
             "colorbar": {
              "outlinewidth": 0,
              "ticks": ""
             }
            }
           }
          ],
          "scatterpolar": [
           {
            "type": "scatterpolar",
            "marker": {
             "colorbar": {
              "outlinewidth": 0,
              "ticks": ""
             }
            }
           }
          ],
          "histogram": [
           {
            "marker": {
             "pattern": {
              "fillmode": "overlay",
              "size": 10,
              "solidity": 0.2
             }
            },
            "type": "histogram"
           }
          ],
          "scattergl": [
           {
            "type": "scattergl",
            "marker": {
             "colorbar": {
              "outlinewidth": 0,
              "ticks": ""
             }
            }
           }
          ],
          "scatter3d": [
           {
            "type": "scatter3d",
            "line": {
             "colorbar": {
              "outlinewidth": 0,
              "ticks": ""
             }
            },
            "marker": {
             "colorbar": {
              "outlinewidth": 0,
              "ticks": ""
             }
            }
           }
          ],
          "scattermapbox": [
           {
            "type": "scattermapbox",
            "marker": {
             "colorbar": {
              "outlinewidth": 0,
              "ticks": ""
             }
            }
           }
          ],
          "scatterternary": [
           {
            "type": "scatterternary",
            "marker": {
             "colorbar": {
              "outlinewidth": 0,
              "ticks": ""
             }
            }
           }
          ],
          "scattercarpet": [
           {
            "type": "scattercarpet",
            "marker": {
             "colorbar": {
              "outlinewidth": 0,
              "ticks": ""
             }
            }
           }
          ],
          "carpet": [
           {
            "aaxis": {
             "endlinecolor": "#2a3f5f",
             "gridcolor": "white",
             "linecolor": "white",
             "minorgridcolor": "white",
             "startlinecolor": "#2a3f5f"
            },
            "baxis": {
             "endlinecolor": "#2a3f5f",
             "gridcolor": "white",
             "linecolor": "white",
             "minorgridcolor": "white",
             "startlinecolor": "#2a3f5f"
            },
            "type": "carpet"
           }
          ],
          "table": [
           {
            "cells": {
             "fill": {
              "color": "#EBF0F8"
             },
             "line": {
              "color": "white"
             }
            },
            "header": {
             "fill": {
              "color": "#C8D4E3"
             },
             "line": {
              "color": "white"
             }
            },
            "type": "table"
           }
          ],
          "barpolar": [
           {
            "marker": {
             "line": {
              "color": "#E5ECF6",
              "width": 0.5
             },
             "pattern": {
              "fillmode": "overlay",
              "size": 10,
              "solidity": 0.2
             }
            },
            "type": "barpolar"
           }
          ],
          "pie": [
           {
            "automargin": true,
            "type": "pie"
           }
          ]
         },
         "layout": {
          "autotypenumbers": "strict",
          "colorway": [
           "#636efa",
           "#EF553B",
           "#00cc96",
           "#ab63fa",
           "#FFA15A",
           "#19d3f3",
           "#FF6692",
           "#B6E880",
           "#FF97FF",
           "#FECB52"
          ],
          "font": {
           "color": "#2a3f5f"
          },
          "hovermode": "closest",
          "hoverlabel": {
           "align": "left"
          },
          "paper_bgcolor": "white",
          "plot_bgcolor": "#E5ECF6",
          "polar": {
           "bgcolor": "#E5ECF6",
           "angularaxis": {
            "gridcolor": "white",
            "linecolor": "white",
            "ticks": ""
           },
           "radialaxis": {
            "gridcolor": "white",
            "linecolor": "white",
            "ticks": ""
           }
          },
          "ternary": {
           "bgcolor": "#E5ECF6",
           "aaxis": {
            "gridcolor": "white",
            "linecolor": "white",
            "ticks": ""
           },
           "baxis": {
            "gridcolor": "white",
            "linecolor": "white",
            "ticks": ""
           },
           "caxis": {
            "gridcolor": "white",
            "linecolor": "white",
            "ticks": ""
           }
          },
          "coloraxis": {
           "colorbar": {
            "outlinewidth": 0,
            "ticks": ""
           }
          },
          "colorscale": {
           "sequential": [
            [
             0.0,
             "#0d0887"
            ],
            [
             0.1111111111111111,
             "#46039f"
            ],
            [
             0.2222222222222222,
             "#7201a8"
            ],
            [
             0.3333333333333333,
             "#9c179e"
            ],
            [
             0.4444444444444444,
             "#bd3786"
            ],
            [
             0.5555555555555556,
             "#d8576b"
            ],
            [
             0.6666666666666666,
             "#ed7953"
            ],
            [
             0.7777777777777778,
             "#fb9f3a"
            ],
            [
             0.8888888888888888,
             "#fdca26"
            ],
            [
             1.0,
             "#f0f921"
            ]
           ],
           "sequentialminus": [
            [
             0.0,
             "#0d0887"
            ],
            [
             0.1111111111111111,
             "#46039f"
            ],
            [
             0.2222222222222222,
             "#7201a8"
            ],
            [
             0.3333333333333333,
             "#9c179e"
            ],
            [
             0.4444444444444444,
             "#bd3786"
            ],
            [
             0.5555555555555556,
             "#d8576b"
            ],
            [
             0.6666666666666666,
             "#ed7953"
            ],
            [
             0.7777777777777778,
             "#fb9f3a"
            ],
            [
             0.8888888888888888,
             "#fdca26"
            ],
            [
             1.0,
             "#f0f921"
            ]
           ],
           "diverging": [
            [
             0,
             "#8e0152"
            ],
            [
             0.1,
             "#c51b7d"
            ],
            [
             0.2,
             "#de77ae"
            ],
            [
             0.3,
             "#f1b6da"
            ],
            [
             0.4,
             "#fde0ef"
            ],
            [
             0.5,
             "#f7f7f7"
            ],
            [
             0.6,
             "#e6f5d0"
            ],
            [
             0.7,
             "#b8e186"
            ],
            [
             0.8,
             "#7fbc41"
            ],
            [
             0.9,
             "#4d9221"
            ],
            [
             1,
             "#276419"
            ]
           ]
          },
          "xaxis": {
           "gridcolor": "white",
           "linecolor": "white",
           "ticks": "",
           "title": {
            "standoff": 15
           },
           "zerolinecolor": "white",
           "automargin": true,
           "zerolinewidth": 2
          },
          "yaxis": {
           "gridcolor": "white",
           "linecolor": "white",
           "ticks": "",
           "title": {
            "standoff": 15
           },
           "zerolinecolor": "white",
           "automargin": true,
           "zerolinewidth": 2
          },
          "scene": {
           "xaxis": {
            "backgroundcolor": "#E5ECF6",
            "gridcolor": "white",
            "linecolor": "white",
            "showbackground": true,
            "ticks": "",
            "zerolinecolor": "white",
            "gridwidth": 2
           },
           "yaxis": {
            "backgroundcolor": "#E5ECF6",
            "gridcolor": "white",
            "linecolor": "white",
            "showbackground": true,
            "ticks": "",
            "zerolinecolor": "white",
            "gridwidth": 2
           },
           "zaxis": {
            "backgroundcolor": "#E5ECF6",
            "gridcolor": "white",
            "linecolor": "white",
            "showbackground": true,
            "ticks": "",
            "zerolinecolor": "white",
            "gridwidth": 2
           }
          },
          "shapedefaults": {
           "line": {
            "color": "#2a3f5f"
           }
          },
          "annotationdefaults": {
           "arrowcolor": "#2a3f5f",
           "arrowhead": 0,
           "arrowwidth": 1
          },
          "geo": {
           "bgcolor": "white",
           "landcolor": "#E5ECF6",
           "subunitcolor": "white",
           "showland": true,
           "showlakes": true,
           "lakecolor": "white"
          },
          "title": {
           "x": 0.05
          },
          "mapbox": {
           "style": "light"
          }
         }
        },
        "yaxis": {
         "type": "log",
         "title": {
          "text": "Cost (USD, nominal)"
         },
         "range": [
          5,
          8
         ]
        },
        "showlegend": false,
        "xaxis": {
         "title": {
          "text": "Publication date"
         },
         "range": [
          "2018-01-01",
          "2025-01-01"
         ]
        },
        "title": {
         "text": "Cost of cloud compute to train frontier ML systems"
        },
        "autosize": false,
        "width": 800,
        "height": 600,
        "font": {
         "size": 14
        },
        "margin": {
         "l": 10,
         "r": 10,
         "t": 40,
         "b": 10
        }
       },
       "config": {
        "plotlyServerURL": "https://plot.ly"
       }
      },
      "text/html": "<div>                            <div id=\"5032717f-e49c-4c29-8e72-f64444bfbc5f\" class=\"plotly-graph-div\" style=\"height:600px; width:800px;\"></div>            <script type=\"text/javascript\">                require([\"plotly\"], function(Plotly) {                    window.PLOTLYENV=window.PLOTLYENV || {};                                    if (document.getElementById(\"5032717f-e49c-4c29-8e72-f64444bfbc5f\")) {                    Plotly.newPlot(                        \"5032717f-e49c-4c29-8e72-f64444bfbc5f\",                        [{\"line\":{\"color\":\"#034752\"},\"mode\":\"markers+text\",\"name\":\"RoBERTa Large\",\"text\":\"RoBERTa Large\",\"textposition\":\"top center\",\"x\":[\"2019-07-01T00:00:00\"],\"y\":[281395.2],\"type\":\"scatter\"},{\"line\":{\"color\":\"#034752\"},\"mode\":\"markers+text\",\"name\":\"Megatron-LM (8.3B)\",\"text\":\"Megatron-LM (8.3B)\",\"textposition\":\"top center\",\"x\":[\"2019-09-17T00:00:00\"],\"y\":[383400.96],\"type\":\"scatter\"},{\"line\":{\"color\":\"#034752\"},\"mode\":\"markers+text\",\"name\":\"T5-11B\",\"text\":\"T5-11B\",\"textposition\":\"top center\",\"x\":[\"2019-10-23T00:00:00\"],\"y\":[310883.328],\"type\":\"scatter\"},{\"line\":{\"color\":\"#034752\"},\"mode\":\"markers+text\",\"name\":\"AlphaStar\",\"text\":\"AlphaStar\",\"textposition\":\"top center\",\"x\":[\"2019-10-30T00:00:00\"],\"y\":[510935.04],\"type\":\"scatter\"},{\"line\":{\"color\":\"#034752\"},\"mode\":\"markers+text\",\"name\":\"Meena\",\"text\":\"Meena\",\"textposition\":\"top center\",\"x\":[\"2020-01-28T00:00:00\"],\"y\":[928972.8],\"type\":\"scatter\"},{\"line\":{\"color\":\"#034752\"},\"mode\":\"markers+text\",\"name\":\"GShard (dense)\",\"text\":\"GShard (dense)\",\"textposition\":\"top center\",\"x\":[\"2020-06-30T00:00:00\"],\"y\":[1300561.92],\"type\":\"scatter\"},{\"line\":{\"color\":\"#034752\"},\"mode\":\"markers+text\",\"name\":\"ALIGN\",\"text\":\"ALIGN\",\"textposition\":\"top center\",\"x\":[\"2021-06-11T00:00:00\"],\"y\":[224050.176],\"type\":\"scatter\"},{\"line\":{\"color\":\"#034752\"},\"mode\":\"markers+text\",\"name\":\"Megatron-Turing NLG 530B\",\"text\":\"Megatron-Turing NLG 530B\",\"textposition\":\"top center\",\"x\":[\"2021-10-11T00:00:00\"],\"y\":[9037952.0],\"type\":\"scatter\"},{\"line\":{\"color\":\"#034752\"},\"mode\":\"markers+text\",\"name\":\"Gopher (280B)\",\"text\":\"Gopher (280B)\",\"textposition\":\"top center\",\"x\":[\"2021-12-08T00:00:00\"],\"y\":[4748083.2],\"type\":\"scatter\"},{\"line\":{\"color\":\"#034752\"},\"mode\":\"markers+text\",\"name\":\"GLaM\",\"text\":\"GLaM\",\"textposition\":\"top center\",\"x\":[\"2021-12-13T00:00:00\"],\"y\":[2839531.5199999996],\"type\":\"scatter\"},{\"line\":{\"color\":\"#034752\"},\"mode\":\"markers+text\",\"name\":\"LaMDA\",\"text\":\"LaMDA\",\"textposition\":\"top center\",\"x\":[\"2022-02-10T00:00:00\"],\"y\":[1786982.4],\"type\":\"scatter\"},{\"line\":{\"color\":\"#034752\"},\"mode\":\"markers+text\",\"name\":\"PaLM (540B)\",\"text\":\"PaLM (540B)\",\"textposition\":\"top center\",\"x\":[\"2022-04-04T00:00:00\"],\"y\":[17062133.759999998],\"type\":\"scatter\"},{\"line\":{\"color\":\"#034752\"},\"mode\":\"markers+text\",\"name\":\"OPT-175B\",\"text\":\"OPT-175B\",\"textposition\":\"top center\",\"x\":[\"2022-05-02T00:00:00\"],\"y\":[2437632.0],\"type\":\"scatter\"},{\"line\":{\"color\":\"#034752\"},\"mode\":\"markers+text\",\"name\":\"Minerva (540B)\",\"text\":\"Minerva (540B)\",\"textposition\":\"top center\",\"x\":[\"2022-06-29T00:00:00\"],\"y\":[18508922.88],\"type\":\"scatter\"},{\"line\":{\"color\":\"#034752\"},\"mode\":\"markers+text\",\"name\":\"Falcon 180B\",\"text\":\"Falcon 180B\",\"textposition\":\"top center\",\"x\":[\"2023-09-06T00:00:00\"],\"y\":[42467328.0],\"type\":\"scatter\"}],                        {\"template\":{\"data\":{\"histogram2dcontour\":[{\"type\":\"histogram2dcontour\",\"colorbar\":{\"outlinewidth\":0,\"ticks\":\"\"},\"colorscale\":[[0.0,\"#0d0887\"],[0.1111111111111111,\"#46039f\"],[0.2222222222222222,\"#7201a8\"],[0.3333333333333333,\"#9c179e\"],[0.4444444444444444,\"#bd3786\"],[0.5555555555555556,\"#d8576b\"],[0.6666666666666666,\"#ed7953\"],[0.7777777777777778,\"#fb9f3a\"],[0.8888888888888888,\"#fdca26\"],[1.0,\"#f0f921\"]]}],\"choropleth\":[{\"type\":\"choropleth\",\"colorbar\":{\"outlinewidth\":0,\"ticks\":\"\"}}],\"histogram2d\":[{\"type\":\"histogram2d\",\"colorbar\":{\"outlinewidth\":0,\"ticks\":\"\"},\"colorscale\":[[0.0,\"#0d0887\"],[0.1111111111111111,\"#46039f\"],[0.2222222222222222,\"#7201a8\"],[0.3333333333333333,\"#9c179e\"],[0.4444444444444444,\"#bd3786\"],[0.5555555555555556,\"#d8576b\"],[0.6666666666666666,\"#ed7953\"],[0.7777777777777778,\"#fb9f3a\"],[0.8888888888888888,\"#fdca26\"],[1.0,\"#f0f921\"]]}],\"heatmap\":[{\"type\":\"heatmap\",\"colorbar\":{\"outlinewidth\":0,\"ticks\":\"\"},\"colorscale\":[[0.0,\"#0d0887\"],[0.1111111111111111,\"#46039f\"],[0.2222222222222222,\"#7201a8\"],[0.3333333333333333,\"#9c179e\"],[0.4444444444444444,\"#bd3786\"],[0.5555555555555556,\"#d8576b\"],[0.6666666666666666,\"#ed7953\"],[0.7777777777777778,\"#fb9f3a\"],[0.8888888888888888,\"#fdca26\"],[1.0,\"#f0f921\"]]}],\"heatmapgl\":[{\"type\":\"heatmapgl\",\"colorbar\":{\"outlinewidth\":0,\"ticks\":\"\"},\"colorscale\":[[0.0,\"#0d0887\"],[0.1111111111111111,\"#46039f\"],[0.2222222222222222,\"#7201a8\"],[0.3333333333333333,\"#9c179e\"],[0.4444444444444444,\"#bd3786\"],[0.5555555555555556,\"#d8576b\"],[0.6666666666666666,\"#ed7953\"],[0.7777777777777778,\"#fb9f3a\"],[0.8888888888888888,\"#fdca26\"],[1.0,\"#f0f921\"]]}],\"contourcarpet\":[{\"type\":\"contourcarpet\",\"colorbar\":{\"outlinewidth\":0,\"ticks\":\"\"}}],\"contour\":[{\"type\":\"contour\",\"colorbar\":{\"outlinewidth\":0,\"ticks\":\"\"},\"colorscale\":[[0.0,\"#0d0887\"],[0.1111111111111111,\"#46039f\"],[0.2222222222222222,\"#7201a8\"],[0.3333333333333333,\"#9c179e\"],[0.4444444444444444,\"#bd3786\"],[0.5555555555555556,\"#d8576b\"],[0.6666666666666666,\"#ed7953\"],[0.7777777777777778,\"#fb9f3a\"],[0.8888888888888888,\"#fdca26\"],[1.0,\"#f0f921\"]]}],\"surface\":[{\"type\":\"surface\",\"colorbar\":{\"outlinewidth\":0,\"ticks\":\"\"},\"colorscale\":[[0.0,\"#0d0887\"],[0.1111111111111111,\"#46039f\"],[0.2222222222222222,\"#7201a8\"],[0.3333333333333333,\"#9c179e\"],[0.4444444444444444,\"#bd3786\"],[0.5555555555555556,\"#d8576b\"],[0.6666666666666666,\"#ed7953\"],[0.7777777777777778,\"#fb9f3a\"],[0.8888888888888888,\"#fdca26\"],[1.0,\"#f0f921\"]]}],\"mesh3d\":[{\"type\":\"mesh3d\",\"colorbar\":{\"outlinewidth\":0,\"ticks\":\"\"}}],\"scatter\":[{\"fillpattern\":{\"fillmode\":\"overlay\",\"size\":10,\"solidity\":0.2},\"type\":\"scatter\"}],\"parcoords\":[{\"type\":\"parcoords\",\"line\":{\"colorbar\":{\"outlinewidth\":0,\"ticks\":\"\"}}}],\"scatterpolargl\":[{\"type\":\"scatterpolargl\",\"marker\":{\"colorbar\":{\"outlinewidth\":0,\"ticks\":\"\"}}}],\"bar\":[{\"error_x\":{\"color\":\"#2a3f5f\"},\"error_y\":{\"color\":\"#2a3f5f\"},\"marker\":{\"line\":{\"color\":\"#E5ECF6\",\"width\":0.5},\"pattern\":{\"fillmode\":\"overlay\",\"size\":10,\"solidity\":0.2}},\"type\":\"bar\"}],\"scattergeo\":[{\"type\":\"scattergeo\",\"marker\":{\"colorbar\":{\"outlinewidth\":0,\"ticks\":\"\"}}}],\"scatterpolar\":[{\"type\":\"scatterpolar\",\"marker\":{\"colorbar\":{\"outlinewidth\":0,\"ticks\":\"\"}}}],\"histogram\":[{\"marker\":{\"pattern\":{\"fillmode\":\"overlay\",\"size\":10,\"solidity\":0.2}},\"type\":\"histogram\"}],\"scattergl\":[{\"type\":\"scattergl\",\"marker\":{\"colorbar\":{\"outlinewidth\":0,\"ticks\":\"\"}}}],\"scatter3d\":[{\"type\":\"scatter3d\",\"line\":{\"colorbar\":{\"outlinewidth\":0,\"ticks\":\"\"}},\"marker\":{\"colorbar\":{\"outlinewidth\":0,\"ticks\":\"\"}}}],\"scattermapbox\":[{\"type\":\"scattermapbox\",\"marker\":{\"colorbar\":{\"outlinewidth\":0,\"ticks\":\"\"}}}],\"scatterternary\":[{\"type\":\"scatterternary\",\"marker\":{\"colorbar\":{\"outlinewidth\":0,\"ticks\":\"\"}}}],\"scattercarpet\":[{\"type\":\"scattercarpet\",\"marker\":{\"colorbar\":{\"outlinewidth\":0,\"ticks\":\"\"}}}],\"carpet\":[{\"aaxis\":{\"endlinecolor\":\"#2a3f5f\",\"gridcolor\":\"white\",\"linecolor\":\"white\",\"minorgridcolor\":\"white\",\"startlinecolor\":\"#2a3f5f\"},\"baxis\":{\"endlinecolor\":\"#2a3f5f\",\"gridcolor\":\"white\",\"linecolor\":\"white\",\"minorgridcolor\":\"white\",\"startlinecolor\":\"#2a3f5f\"},\"type\":\"carpet\"}],\"table\":[{\"cells\":{\"fill\":{\"color\":\"#EBF0F8\"},\"line\":{\"color\":\"white\"}},\"header\":{\"fill\":{\"color\":\"#C8D4E3\"},\"line\":{\"color\":\"white\"}},\"type\":\"table\"}],\"barpolar\":[{\"marker\":{\"line\":{\"color\":\"#E5ECF6\",\"width\":0.5},\"pattern\":{\"fillmode\":\"overlay\",\"size\":10,\"solidity\":0.2}},\"type\":\"barpolar\"}],\"pie\":[{\"automargin\":true,\"type\":\"pie\"}]},\"layout\":{\"autotypenumbers\":\"strict\",\"colorway\":[\"#636efa\",\"#EF553B\",\"#00cc96\",\"#ab63fa\",\"#FFA15A\",\"#19d3f3\",\"#FF6692\",\"#B6E880\",\"#FF97FF\",\"#FECB52\"],\"font\":{\"color\":\"#2a3f5f\"},\"hovermode\":\"closest\",\"hoverlabel\":{\"align\":\"left\"},\"paper_bgcolor\":\"white\",\"plot_bgcolor\":\"#E5ECF6\",\"polar\":{\"bgcolor\":\"#E5ECF6\",\"angularaxis\":{\"gridcolor\":\"white\",\"linecolor\":\"white\",\"ticks\":\"\"},\"radialaxis\":{\"gridcolor\":\"white\",\"linecolor\":\"white\",\"ticks\":\"\"}},\"ternary\":{\"bgcolor\":\"#E5ECF6\",\"aaxis\":{\"gridcolor\":\"white\",\"linecolor\":\"white\",\"ticks\":\"\"},\"baxis\":{\"gridcolor\":\"white\",\"linecolor\":\"white\",\"ticks\":\"\"},\"caxis\":{\"gridcolor\":\"white\",\"linecolor\":\"white\",\"ticks\":\"\"}},\"coloraxis\":{\"colorbar\":{\"outlinewidth\":0,\"ticks\":\"\"}},\"colorscale\":{\"sequential\":[[0.0,\"#0d0887\"],[0.1111111111111111,\"#46039f\"],[0.2222222222222222,\"#7201a8\"],[0.3333333333333333,\"#9c179e\"],[0.4444444444444444,\"#bd3786\"],[0.5555555555555556,\"#d8576b\"],[0.6666666666666666,\"#ed7953\"],[0.7777777777777778,\"#fb9f3a\"],[0.8888888888888888,\"#fdca26\"],[1.0,\"#f0f921\"]],\"sequentialminus\":[[0.0,\"#0d0887\"],[0.1111111111111111,\"#46039f\"],[0.2222222222222222,\"#7201a8\"],[0.3333333333333333,\"#9c179e\"],[0.4444444444444444,\"#bd3786\"],[0.5555555555555556,\"#d8576b\"],[0.6666666666666666,\"#ed7953\"],[0.7777777777777778,\"#fb9f3a\"],[0.8888888888888888,\"#fdca26\"],[1.0,\"#f0f921\"]],\"diverging\":[[0,\"#8e0152\"],[0.1,\"#c51b7d\"],[0.2,\"#de77ae\"],[0.3,\"#f1b6da\"],[0.4,\"#fde0ef\"],[0.5,\"#f7f7f7\"],[0.6,\"#e6f5d0\"],[0.7,\"#b8e186\"],[0.8,\"#7fbc41\"],[0.9,\"#4d9221\"],[1,\"#276419\"]]},\"xaxis\":{\"gridcolor\":\"white\",\"linecolor\":\"white\",\"ticks\":\"\",\"title\":{\"standoff\":15},\"zerolinecolor\":\"white\",\"automargin\":true,\"zerolinewidth\":2},\"yaxis\":{\"gridcolor\":\"white\",\"linecolor\":\"white\",\"ticks\":\"\",\"title\":{\"standoff\":15},\"zerolinecolor\":\"white\",\"automargin\":true,\"zerolinewidth\":2},\"scene\":{\"xaxis\":{\"backgroundcolor\":\"#E5ECF6\",\"gridcolor\":\"white\",\"linecolor\":\"white\",\"showbackground\":true,\"ticks\":\"\",\"zerolinecolor\":\"white\",\"gridwidth\":2},\"yaxis\":{\"backgroundcolor\":\"#E5ECF6\",\"gridcolor\":\"white\",\"linecolor\":\"white\",\"showbackground\":true,\"ticks\":\"\",\"zerolinecolor\":\"white\",\"gridwidth\":2},\"zaxis\":{\"backgroundcolor\":\"#E5ECF6\",\"gridcolor\":\"white\",\"linecolor\":\"white\",\"showbackground\":true,\"ticks\":\"\",\"zerolinecolor\":\"white\",\"gridwidth\":2}},\"shapedefaults\":{\"line\":{\"color\":\"#2a3f5f\"}},\"annotationdefaults\":{\"arrowcolor\":\"#2a3f5f\",\"arrowhead\":0,\"arrowwidth\":1},\"geo\":{\"bgcolor\":\"white\",\"landcolor\":\"#E5ECF6\",\"subunitcolor\":\"white\",\"showland\":true,\"showlakes\":true,\"lakecolor\":\"white\"},\"title\":{\"x\":0.05},\"mapbox\":{\"style\":\"light\"}}},\"yaxis\":{\"type\":\"log\",\"title\":{\"text\":\"Cost (USD, nominal)\"},\"range\":[5,8]},\"showlegend\":false,\"xaxis\":{\"title\":{\"text\":\"Publication date\"},\"range\":[\"2018-01-01\",\"2025-01-01\"]},\"title\":{\"text\":\"Cost of cloud compute to train frontier ML systems\"},\"autosize\":false,\"width\":800,\"height\":600,\"font\":{\"size\":14},\"margin\":{\"l\":10,\"r\":10,\"t\":40,\"b\":10}},                        {\"responsive\": true}                    ).then(function(){\n                            \nvar gd = document.getElementById('5032717f-e49c-4c29-8e72-f64444bfbc5f');\nvar x = new MutationObserver(function (mutations, observer) {{\n        var display = window.getComputedStyle(gd).display;\n        if (!display || display === 'none') {{\n            console.log([gd, 'removed!']);\n            Plotly.purge(gd);\n            observer.disconnect();\n        }}\n}});\n\n// Listen for the removal of the full notebook cells\nvar notebookContainer = gd.closest('#notebook-container');\nif (notebookContainer) {{\n    x.observe(notebookContainer, {childList: true});\n}}\n\n// Listen for the clearing of the current output cell\nvar outputEl = gd.closest('.output');\nif (outputEl) {{\n    x.observe(outputEl, {childList: true});\n}}\n\n                        })                };                });            </script>        </div>"
     },
     "metadata": {},
     "output_type": "display_data"
    }
   ],
   "source": [
    "import plotly.graph_objects as go\n",
    "\n",
    "fig = go.Figure()\n",
    "for i, row in frontier_pcd_df.iterrows():\n",
    "    system = row['System']\n",
    "    cost = system_to_cost.get(system)\n",
    "    if cost is None:\n",
    "        continue\n",
    "    publication_date = row['Publication date']\n",
    "\n",
    "    fig.add_trace(go.Scatter(\n",
    "        x=[publication_date],\n",
    "        y=[cost],\n",
    "        name=system,\n",
    "        text=system,\n",
    "        textposition='top center',\n",
    "        line=dict(color='#034752'),\n",
    "        mode='markers+text',\n",
    "    ))\n",
    "\n",
    "# log y axis\n",
    "fig.update_yaxes(type=\"log\")\n",
    "# no legend\n",
    "fig.update_layout(showlegend=False)\n",
    "\n",
    "# axis labels\n",
    "fig.update_xaxes(title_text='Publication date')\n",
    "fig.update_yaxes(title_text='Cost (USD, nominal)')\n",
    "\n",
    "# title\n",
    "fig.update_layout(title_text='Cost of cloud compute to train frontier ML systems')\n",
    "\n",
    "# update size\n",
    "fig.update_layout(\n",
    "    autosize=False,\n",
    "    width=800,\n",
    "    height=600,\n",
    ")\n",
    "\n",
    "# font size\n",
    "fig.update_layout(\n",
    "    font=dict(\n",
    "        size=14,\n",
    "    )\n",
    ")\n",
    "\n",
    "# axis limits\n",
    "fig.update_xaxes(range=['2018-01-01', '2025-01-01'])\n",
    "fig.update_yaxes(range=[5, 8])\n",
    "\n",
    "# margins\n",
    "fig.update_layout(margin=dict(l=10, r=10, t=40, b=10))\n",
    "\n",
    "save_plot(fig, 'results/', 'cost_scatter')\n",
    "\n",
    "fig.show()"
   ]
  },
  {
   "cell_type": "code",
   "execution_count": 41,
   "metadata": {
    "ExecuteTime": {
     "end_time": "2024-01-31T15:08:30.110436500Z",
     "start_time": "2024-01-31T15:08:28.588636800Z"
    }
   },
   "outputs": [
    {
     "data": {
      "application/vnd.plotly.v1+json": {
       "data": [
        {
         "marker": {
          "color": "#034752"
         },
         "name": "RoBERTa Large",
         "x": [
          "RoBERTa Large"
         ],
         "y": [
          281395.2
         ],
         "type": "bar"
        },
        {
         "marker": {
          "color": "#034752"
         },
         "name": "Megatron-LM (8.3B)",
         "x": [
          "Megatron-LM (8.3B)"
         ],
         "y": [
          383400.96
         ],
         "type": "bar"
        },
        {
         "marker": {
          "color": "#034752"
         },
         "name": "T5-11B",
         "x": [
          "T5-11B"
         ],
         "y": [
          310883.328
         ],
         "type": "bar"
        },
        {
         "marker": {
          "color": "#034752"
         },
         "name": "AlphaStar",
         "x": [
          "AlphaStar"
         ],
         "y": [
          510935.04
         ],
         "type": "bar"
        },
        {
         "marker": {
          "color": "#034752"
         },
         "name": "Meena",
         "x": [
          "Meena"
         ],
         "y": [
          928972.8
         ],
         "type": "bar"
        },
        {
         "marker": {
          "color": "#034752"
         },
         "name": "GShard (dense)",
         "x": [
          "GShard (dense)"
         ],
         "y": [
          1300561.92
         ],
         "type": "bar"
        },
        {
         "marker": {
          "color": "#034752"
         },
         "name": "ALIGN",
         "x": [
          "ALIGN"
         ],
         "y": [
          224050.176
         ],
         "type": "bar"
        },
        {
         "marker": {
          "color": "#034752"
         },
         "name": "Megatron-Turing NLG 530B",
         "x": [
          "Megatron-Turing NLG 530B"
         ],
         "y": [
          9037952.0
         ],
         "type": "bar"
        },
        {
         "marker": {
          "color": "#034752"
         },
         "name": "Gopher (280B)",
         "x": [
          "Gopher (280B)"
         ],
         "y": [
          4748083.2
         ],
         "type": "bar"
        },
        {
         "marker": {
          "color": "#034752"
         },
         "name": "GLaM",
         "x": [
          "GLaM"
         ],
         "y": [
          2839531.5199999996
         ],
         "type": "bar"
        },
        {
         "marker": {
          "color": "#034752"
         },
         "name": "LaMDA",
         "x": [
          "LaMDA"
         ],
         "y": [
          1786982.4
         ],
         "type": "bar"
        },
        {
         "marker": {
          "color": "#034752"
         },
         "name": "PaLM (540B)",
         "x": [
          "PaLM (540B)"
         ],
         "y": [
          1.7062133759999998E7
         ],
         "type": "bar"
        },
        {
         "marker": {
          "color": "#034752"
         },
         "name": "OPT-175B",
         "x": [
          "OPT-175B"
         ],
         "y": [
          2437632.0
         ],
         "type": "bar"
        },
        {
         "marker": {
          "color": "#034752"
         },
         "name": "Minerva (540B)",
         "x": [
          "Minerva (540B)"
         ],
         "y": [
          1.850892288E7
         ],
         "type": "bar"
        },
        {
         "marker": {
          "color": "#034752"
         },
         "name": "Falcon 180B",
         "x": [
          "Falcon 180B"
         ],
         "y": [
          4.2467328E7
         ],
         "type": "bar"
        }
       ],
       "layout": {
        "template": {
         "data": {
          "histogram2dcontour": [
           {
            "type": "histogram2dcontour",
            "colorbar": {
             "outlinewidth": 0,
             "ticks": ""
            },
            "colorscale": [
             [
              0.0,
              "#0d0887"
             ],
             [
              0.1111111111111111,
              "#46039f"
             ],
             [
              0.2222222222222222,
              "#7201a8"
             ],
             [
              0.3333333333333333,
              "#9c179e"
             ],
             [
              0.4444444444444444,
              "#bd3786"
             ],
             [
              0.5555555555555556,
              "#d8576b"
             ],
             [
              0.6666666666666666,
              "#ed7953"
             ],
             [
              0.7777777777777778,
              "#fb9f3a"
             ],
             [
              0.8888888888888888,
              "#fdca26"
             ],
             [
              1.0,
              "#f0f921"
             ]
            ]
           }
          ],
          "choropleth": [
           {
            "type": "choropleth",
            "colorbar": {
             "outlinewidth": 0,
             "ticks": ""
            }
           }
          ],
          "histogram2d": [
           {
            "type": "histogram2d",
            "colorbar": {
             "outlinewidth": 0,
             "ticks": ""
            },
            "colorscale": [
             [
              0.0,
              "#0d0887"
             ],
             [
              0.1111111111111111,
              "#46039f"
             ],
             [
              0.2222222222222222,
              "#7201a8"
             ],
             [
              0.3333333333333333,
              "#9c179e"
             ],
             [
              0.4444444444444444,
              "#bd3786"
             ],
             [
              0.5555555555555556,
              "#d8576b"
             ],
             [
              0.6666666666666666,
              "#ed7953"
             ],
             [
              0.7777777777777778,
              "#fb9f3a"
             ],
             [
              0.8888888888888888,
              "#fdca26"
             ],
             [
              1.0,
              "#f0f921"
             ]
            ]
           }
          ],
          "heatmap": [
           {
            "type": "heatmap",
            "colorbar": {
             "outlinewidth": 0,
             "ticks": ""
            },
            "colorscale": [
             [
              0.0,
              "#0d0887"
             ],
             [
              0.1111111111111111,
              "#46039f"
             ],
             [
              0.2222222222222222,
              "#7201a8"
             ],
             [
              0.3333333333333333,
              "#9c179e"
             ],
             [
              0.4444444444444444,
              "#bd3786"
             ],
             [
              0.5555555555555556,
              "#d8576b"
             ],
             [
              0.6666666666666666,
              "#ed7953"
             ],
             [
              0.7777777777777778,
              "#fb9f3a"
             ],
             [
              0.8888888888888888,
              "#fdca26"
             ],
             [
              1.0,
              "#f0f921"
             ]
            ]
           }
          ],
          "heatmapgl": [
           {
            "type": "heatmapgl",
            "colorbar": {
             "outlinewidth": 0,
             "ticks": ""
            },
            "colorscale": [
             [
              0.0,
              "#0d0887"
             ],
             [
              0.1111111111111111,
              "#46039f"
             ],
             [
              0.2222222222222222,
              "#7201a8"
             ],
             [
              0.3333333333333333,
              "#9c179e"
             ],
             [
              0.4444444444444444,
              "#bd3786"
             ],
             [
              0.5555555555555556,
              "#d8576b"
             ],
             [
              0.6666666666666666,
              "#ed7953"
             ],
             [
              0.7777777777777778,
              "#fb9f3a"
             ],
             [
              0.8888888888888888,
              "#fdca26"
             ],
             [
              1.0,
              "#f0f921"
             ]
            ]
           }
          ],
          "contourcarpet": [
           {
            "type": "contourcarpet",
            "colorbar": {
             "outlinewidth": 0,
             "ticks": ""
            }
           }
          ],
          "contour": [
           {
            "type": "contour",
            "colorbar": {
             "outlinewidth": 0,
             "ticks": ""
            },
            "colorscale": [
             [
              0.0,
              "#0d0887"
             ],
             [
              0.1111111111111111,
              "#46039f"
             ],
             [
              0.2222222222222222,
              "#7201a8"
             ],
             [
              0.3333333333333333,
              "#9c179e"
             ],
             [
              0.4444444444444444,
              "#bd3786"
             ],
             [
              0.5555555555555556,
              "#d8576b"
             ],
             [
              0.6666666666666666,
              "#ed7953"
             ],
             [
              0.7777777777777778,
              "#fb9f3a"
             ],
             [
              0.8888888888888888,
              "#fdca26"
             ],
             [
              1.0,
              "#f0f921"
             ]
            ]
           }
          ],
          "surface": [
           {
            "type": "surface",
            "colorbar": {
             "outlinewidth": 0,
             "ticks": ""
            },
            "colorscale": [
             [
              0.0,
              "#0d0887"
             ],
             [
              0.1111111111111111,
              "#46039f"
             ],
             [
              0.2222222222222222,
              "#7201a8"
             ],
             [
              0.3333333333333333,
              "#9c179e"
             ],
             [
              0.4444444444444444,
              "#bd3786"
             ],
             [
              0.5555555555555556,
              "#d8576b"
             ],
             [
              0.6666666666666666,
              "#ed7953"
             ],
             [
              0.7777777777777778,
              "#fb9f3a"
             ],
             [
              0.8888888888888888,
              "#fdca26"
             ],
             [
              1.0,
              "#f0f921"
             ]
            ]
           }
          ],
          "mesh3d": [
           {
            "type": "mesh3d",
            "colorbar": {
             "outlinewidth": 0,
             "ticks": ""
            }
           }
          ],
          "scatter": [
           {
            "fillpattern": {
             "fillmode": "overlay",
             "size": 10,
             "solidity": 0.2
            },
            "type": "scatter"
           }
          ],
          "parcoords": [
           {
            "type": "parcoords",
            "line": {
             "colorbar": {
              "outlinewidth": 0,
              "ticks": ""
             }
            }
           }
          ],
          "scatterpolargl": [
           {
            "type": "scatterpolargl",
            "marker": {
             "colorbar": {
              "outlinewidth": 0,
              "ticks": ""
             }
            }
           }
          ],
          "bar": [
           {
            "error_x": {
             "color": "#2a3f5f"
            },
            "error_y": {
             "color": "#2a3f5f"
            },
            "marker": {
             "line": {
              "color": "#E5ECF6",
              "width": 0.5
             },
             "pattern": {
              "fillmode": "overlay",
              "size": 10,
              "solidity": 0.2
             }
            },
            "type": "bar"
           }
          ],
          "scattergeo": [
           {
            "type": "scattergeo",
            "marker": {
             "colorbar": {
              "outlinewidth": 0,
              "ticks": ""
             }
            }
           }
          ],
          "scatterpolar": [
           {
            "type": "scatterpolar",
            "marker": {
             "colorbar": {
              "outlinewidth": 0,
              "ticks": ""
             }
            }
           }
          ],
          "histogram": [
           {
            "marker": {
             "pattern": {
              "fillmode": "overlay",
              "size": 10,
              "solidity": 0.2
             }
            },
            "type": "histogram"
           }
          ],
          "scattergl": [
           {
            "type": "scattergl",
            "marker": {
             "colorbar": {
              "outlinewidth": 0,
              "ticks": ""
             }
            }
           }
          ],
          "scatter3d": [
           {
            "type": "scatter3d",
            "line": {
             "colorbar": {
              "outlinewidth": 0,
              "ticks": ""
             }
            },
            "marker": {
             "colorbar": {
              "outlinewidth": 0,
              "ticks": ""
             }
            }
           }
          ],
          "scattermapbox": [
           {
            "type": "scattermapbox",
            "marker": {
             "colorbar": {
              "outlinewidth": 0,
              "ticks": ""
             }
            }
           }
          ],
          "scatterternary": [
           {
            "type": "scatterternary",
            "marker": {
             "colorbar": {
              "outlinewidth": 0,
              "ticks": ""
             }
            }
           }
          ],
          "scattercarpet": [
           {
            "type": "scattercarpet",
            "marker": {
             "colorbar": {
              "outlinewidth": 0,
              "ticks": ""
             }
            }
           }
          ],
          "carpet": [
           {
            "aaxis": {
             "endlinecolor": "#2a3f5f",
             "gridcolor": "white",
             "linecolor": "white",
             "minorgridcolor": "white",
             "startlinecolor": "#2a3f5f"
            },
            "baxis": {
             "endlinecolor": "#2a3f5f",
             "gridcolor": "white",
             "linecolor": "white",
             "minorgridcolor": "white",
             "startlinecolor": "#2a3f5f"
            },
            "type": "carpet"
           }
          ],
          "table": [
           {
            "cells": {
             "fill": {
              "color": "#EBF0F8"
             },
             "line": {
              "color": "white"
             }
            },
            "header": {
             "fill": {
              "color": "#C8D4E3"
             },
             "line": {
              "color": "white"
             }
            },
            "type": "table"
           }
          ],
          "barpolar": [
           {
            "marker": {
             "line": {
              "color": "#E5ECF6",
              "width": 0.5
             },
             "pattern": {
              "fillmode": "overlay",
              "size": 10,
              "solidity": 0.2
             }
            },
            "type": "barpolar"
           }
          ],
          "pie": [
           {
            "automargin": true,
            "type": "pie"
           }
          ]
         },
         "layout": {
          "autotypenumbers": "strict",
          "colorway": [
           "#636efa",
           "#EF553B",
           "#00cc96",
           "#ab63fa",
           "#FFA15A",
           "#19d3f3",
           "#FF6692",
           "#B6E880",
           "#FF97FF",
           "#FECB52"
          ],
          "font": {
           "color": "#2a3f5f"
          },
          "hovermode": "closest",
          "hoverlabel": {
           "align": "left"
          },
          "paper_bgcolor": "white",
          "plot_bgcolor": "#E5ECF6",
          "polar": {
           "bgcolor": "#E5ECF6",
           "angularaxis": {
            "gridcolor": "white",
            "linecolor": "white",
            "ticks": ""
           },
           "radialaxis": {
            "gridcolor": "white",
            "linecolor": "white",
            "ticks": ""
           }
          },
          "ternary": {
           "bgcolor": "#E5ECF6",
           "aaxis": {
            "gridcolor": "white",
            "linecolor": "white",
            "ticks": ""
           },
           "baxis": {
            "gridcolor": "white",
            "linecolor": "white",
            "ticks": ""
           },
           "caxis": {
            "gridcolor": "white",
            "linecolor": "white",
            "ticks": ""
           }
          },
          "coloraxis": {
           "colorbar": {
            "outlinewidth": 0,
            "ticks": ""
           }
          },
          "colorscale": {
           "sequential": [
            [
             0.0,
             "#0d0887"
            ],
            [
             0.1111111111111111,
             "#46039f"
            ],
            [
             0.2222222222222222,
             "#7201a8"
            ],
            [
             0.3333333333333333,
             "#9c179e"
            ],
            [
             0.4444444444444444,
             "#bd3786"
            ],
            [
             0.5555555555555556,
             "#d8576b"
            ],
            [
             0.6666666666666666,
             "#ed7953"
            ],
            [
             0.7777777777777778,
             "#fb9f3a"
            ],
            [
             0.8888888888888888,
             "#fdca26"
            ],
            [
             1.0,
             "#f0f921"
            ]
           ],
           "sequentialminus": [
            [
             0.0,
             "#0d0887"
            ],
            [
             0.1111111111111111,
             "#46039f"
            ],
            [
             0.2222222222222222,
             "#7201a8"
            ],
            [
             0.3333333333333333,
             "#9c179e"
            ],
            [
             0.4444444444444444,
             "#bd3786"
            ],
            [
             0.5555555555555556,
             "#d8576b"
            ],
            [
             0.6666666666666666,
             "#ed7953"
            ],
            [
             0.7777777777777778,
             "#fb9f3a"
            ],
            [
             0.8888888888888888,
             "#fdca26"
            ],
            [
             1.0,
             "#f0f921"
            ]
           ],
           "diverging": [
            [
             0,
             "#8e0152"
            ],
            [
             0.1,
             "#c51b7d"
            ],
            [
             0.2,
             "#de77ae"
            ],
            [
             0.3,
             "#f1b6da"
            ],
            [
             0.4,
             "#fde0ef"
            ],
            [
             0.5,
             "#f7f7f7"
            ],
            [
             0.6,
             "#e6f5d0"
            ],
            [
             0.7,
             "#b8e186"
            ],
            [
             0.8,
             "#7fbc41"
            ],
            [
             0.9,
             "#4d9221"
            ],
            [
             1,
             "#276419"
            ]
           ]
          },
          "xaxis": {
           "gridcolor": "white",
           "linecolor": "white",
           "ticks": "",
           "title": {
            "standoff": 15
           },
           "zerolinecolor": "white",
           "automargin": true,
           "zerolinewidth": 2
          },
          "yaxis": {
           "gridcolor": "white",
           "linecolor": "white",
           "ticks": "",
           "title": {
            "standoff": 15
           },
           "zerolinecolor": "white",
           "automargin": true,
           "zerolinewidth": 2
          },
          "scene": {
           "xaxis": {
            "backgroundcolor": "#E5ECF6",
            "gridcolor": "white",
            "linecolor": "white",
            "showbackground": true,
            "ticks": "",
            "zerolinecolor": "white",
            "gridwidth": 2
           },
           "yaxis": {
            "backgroundcolor": "#E5ECF6",
            "gridcolor": "white",
            "linecolor": "white",
            "showbackground": true,
            "ticks": "",
            "zerolinecolor": "white",
            "gridwidth": 2
           },
           "zaxis": {
            "backgroundcolor": "#E5ECF6",
            "gridcolor": "white",
            "linecolor": "white",
            "showbackground": true,
            "ticks": "",
            "zerolinecolor": "white",
            "gridwidth": 2
           }
          },
          "shapedefaults": {
           "line": {
            "color": "#2a3f5f"
           }
          },
          "annotationdefaults": {
           "arrowcolor": "#2a3f5f",
           "arrowhead": 0,
           "arrowwidth": 1
          },
          "geo": {
           "bgcolor": "white",
           "landcolor": "#E5ECF6",
           "subunitcolor": "white",
           "showland": true,
           "showlakes": true,
           "lakecolor": "white"
          },
          "title": {
           "x": 0.05
          },
          "mapbox": {
           "style": "light"
          }
         }
        },
        "yaxis": {
         "type": "log",
         "title": {
          "text": "Cost (USD, nominal)"
         },
         "range": [
          0,
          8
         ]
        },
        "showlegend": false,
        "xaxis": {
         "title": {
          "text": "System"
         }
        },
        "title": {
         "text": "Cost of cloud compute to train frontier ML systems"
        },
        "autosize": false,
        "width": 800,
        "height": 600,
        "font": {
         "size": 14
        },
        "margin": {
         "l": 10,
         "r": 10,
         "t": 40,
         "b": 10
        }
       },
       "config": {
        "plotlyServerURL": "https://plot.ly"
       }
      },
      "text/html": "<div>                            <div id=\"defda2fc-a4f4-4b74-86c7-0e1f8f9f89b7\" class=\"plotly-graph-div\" style=\"height:600px; width:800px;\"></div>            <script type=\"text/javascript\">                require([\"plotly\"], function(Plotly) {                    window.PLOTLYENV=window.PLOTLYENV || {};                                    if (document.getElementById(\"defda2fc-a4f4-4b74-86c7-0e1f8f9f89b7\")) {                    Plotly.newPlot(                        \"defda2fc-a4f4-4b74-86c7-0e1f8f9f89b7\",                        [{\"marker\":{\"color\":\"#034752\"},\"name\":\"RoBERTa Large\",\"x\":[\"RoBERTa Large\"],\"y\":[281395.2],\"type\":\"bar\"},{\"marker\":{\"color\":\"#034752\"},\"name\":\"Megatron-LM (8.3B)\",\"x\":[\"Megatron-LM (8.3B)\"],\"y\":[383400.96],\"type\":\"bar\"},{\"marker\":{\"color\":\"#034752\"},\"name\":\"T5-11B\",\"x\":[\"T5-11B\"],\"y\":[310883.328],\"type\":\"bar\"},{\"marker\":{\"color\":\"#034752\"},\"name\":\"AlphaStar\",\"x\":[\"AlphaStar\"],\"y\":[510935.04],\"type\":\"bar\"},{\"marker\":{\"color\":\"#034752\"},\"name\":\"Meena\",\"x\":[\"Meena\"],\"y\":[928972.8],\"type\":\"bar\"},{\"marker\":{\"color\":\"#034752\"},\"name\":\"GShard (dense)\",\"x\":[\"GShard (dense)\"],\"y\":[1300561.92],\"type\":\"bar\"},{\"marker\":{\"color\":\"#034752\"},\"name\":\"ALIGN\",\"x\":[\"ALIGN\"],\"y\":[224050.176],\"type\":\"bar\"},{\"marker\":{\"color\":\"#034752\"},\"name\":\"Megatron-Turing NLG 530B\",\"x\":[\"Megatron-Turing NLG 530B\"],\"y\":[9037952.0],\"type\":\"bar\"},{\"marker\":{\"color\":\"#034752\"},\"name\":\"Gopher (280B)\",\"x\":[\"Gopher (280B)\"],\"y\":[4748083.2],\"type\":\"bar\"},{\"marker\":{\"color\":\"#034752\"},\"name\":\"GLaM\",\"x\":[\"GLaM\"],\"y\":[2839531.5199999996],\"type\":\"bar\"},{\"marker\":{\"color\":\"#034752\"},\"name\":\"LaMDA\",\"x\":[\"LaMDA\"],\"y\":[1786982.4],\"type\":\"bar\"},{\"marker\":{\"color\":\"#034752\"},\"name\":\"PaLM (540B)\",\"x\":[\"PaLM (540B)\"],\"y\":[17062133.759999998],\"type\":\"bar\"},{\"marker\":{\"color\":\"#034752\"},\"name\":\"OPT-175B\",\"x\":[\"OPT-175B\"],\"y\":[2437632.0],\"type\":\"bar\"},{\"marker\":{\"color\":\"#034752\"},\"name\":\"Minerva (540B)\",\"x\":[\"Minerva (540B)\"],\"y\":[18508922.88],\"type\":\"bar\"},{\"marker\":{\"color\":\"#034752\"},\"name\":\"Falcon 180B\",\"x\":[\"Falcon 180B\"],\"y\":[42467328.0],\"type\":\"bar\"}],                        {\"template\":{\"data\":{\"histogram2dcontour\":[{\"type\":\"histogram2dcontour\",\"colorbar\":{\"outlinewidth\":0,\"ticks\":\"\"},\"colorscale\":[[0.0,\"#0d0887\"],[0.1111111111111111,\"#46039f\"],[0.2222222222222222,\"#7201a8\"],[0.3333333333333333,\"#9c179e\"],[0.4444444444444444,\"#bd3786\"],[0.5555555555555556,\"#d8576b\"],[0.6666666666666666,\"#ed7953\"],[0.7777777777777778,\"#fb9f3a\"],[0.8888888888888888,\"#fdca26\"],[1.0,\"#f0f921\"]]}],\"choropleth\":[{\"type\":\"choropleth\",\"colorbar\":{\"outlinewidth\":0,\"ticks\":\"\"}}],\"histogram2d\":[{\"type\":\"histogram2d\",\"colorbar\":{\"outlinewidth\":0,\"ticks\":\"\"},\"colorscale\":[[0.0,\"#0d0887\"],[0.1111111111111111,\"#46039f\"],[0.2222222222222222,\"#7201a8\"],[0.3333333333333333,\"#9c179e\"],[0.4444444444444444,\"#bd3786\"],[0.5555555555555556,\"#d8576b\"],[0.6666666666666666,\"#ed7953\"],[0.7777777777777778,\"#fb9f3a\"],[0.8888888888888888,\"#fdca26\"],[1.0,\"#f0f921\"]]}],\"heatmap\":[{\"type\":\"heatmap\",\"colorbar\":{\"outlinewidth\":0,\"ticks\":\"\"},\"colorscale\":[[0.0,\"#0d0887\"],[0.1111111111111111,\"#46039f\"],[0.2222222222222222,\"#7201a8\"],[0.3333333333333333,\"#9c179e\"],[0.4444444444444444,\"#bd3786\"],[0.5555555555555556,\"#d8576b\"],[0.6666666666666666,\"#ed7953\"],[0.7777777777777778,\"#fb9f3a\"],[0.8888888888888888,\"#fdca26\"],[1.0,\"#f0f921\"]]}],\"heatmapgl\":[{\"type\":\"heatmapgl\",\"colorbar\":{\"outlinewidth\":0,\"ticks\":\"\"},\"colorscale\":[[0.0,\"#0d0887\"],[0.1111111111111111,\"#46039f\"],[0.2222222222222222,\"#7201a8\"],[0.3333333333333333,\"#9c179e\"],[0.4444444444444444,\"#bd3786\"],[0.5555555555555556,\"#d8576b\"],[0.6666666666666666,\"#ed7953\"],[0.7777777777777778,\"#fb9f3a\"],[0.8888888888888888,\"#fdca26\"],[1.0,\"#f0f921\"]]}],\"contourcarpet\":[{\"type\":\"contourcarpet\",\"colorbar\":{\"outlinewidth\":0,\"ticks\":\"\"}}],\"contour\":[{\"type\":\"contour\",\"colorbar\":{\"outlinewidth\":0,\"ticks\":\"\"},\"colorscale\":[[0.0,\"#0d0887\"],[0.1111111111111111,\"#46039f\"],[0.2222222222222222,\"#7201a8\"],[0.3333333333333333,\"#9c179e\"],[0.4444444444444444,\"#bd3786\"],[0.5555555555555556,\"#d8576b\"],[0.6666666666666666,\"#ed7953\"],[0.7777777777777778,\"#fb9f3a\"],[0.8888888888888888,\"#fdca26\"],[1.0,\"#f0f921\"]]}],\"surface\":[{\"type\":\"surface\",\"colorbar\":{\"outlinewidth\":0,\"ticks\":\"\"},\"colorscale\":[[0.0,\"#0d0887\"],[0.1111111111111111,\"#46039f\"],[0.2222222222222222,\"#7201a8\"],[0.3333333333333333,\"#9c179e\"],[0.4444444444444444,\"#bd3786\"],[0.5555555555555556,\"#d8576b\"],[0.6666666666666666,\"#ed7953\"],[0.7777777777777778,\"#fb9f3a\"],[0.8888888888888888,\"#fdca26\"],[1.0,\"#f0f921\"]]}],\"mesh3d\":[{\"type\":\"mesh3d\",\"colorbar\":{\"outlinewidth\":0,\"ticks\":\"\"}}],\"scatter\":[{\"fillpattern\":{\"fillmode\":\"overlay\",\"size\":10,\"solidity\":0.2},\"type\":\"scatter\"}],\"parcoords\":[{\"type\":\"parcoords\",\"line\":{\"colorbar\":{\"outlinewidth\":0,\"ticks\":\"\"}}}],\"scatterpolargl\":[{\"type\":\"scatterpolargl\",\"marker\":{\"colorbar\":{\"outlinewidth\":0,\"ticks\":\"\"}}}],\"bar\":[{\"error_x\":{\"color\":\"#2a3f5f\"},\"error_y\":{\"color\":\"#2a3f5f\"},\"marker\":{\"line\":{\"color\":\"#E5ECF6\",\"width\":0.5},\"pattern\":{\"fillmode\":\"overlay\",\"size\":10,\"solidity\":0.2}},\"type\":\"bar\"}],\"scattergeo\":[{\"type\":\"scattergeo\",\"marker\":{\"colorbar\":{\"outlinewidth\":0,\"ticks\":\"\"}}}],\"scatterpolar\":[{\"type\":\"scatterpolar\",\"marker\":{\"colorbar\":{\"outlinewidth\":0,\"ticks\":\"\"}}}],\"histogram\":[{\"marker\":{\"pattern\":{\"fillmode\":\"overlay\",\"size\":10,\"solidity\":0.2}},\"type\":\"histogram\"}],\"scattergl\":[{\"type\":\"scattergl\",\"marker\":{\"colorbar\":{\"outlinewidth\":0,\"ticks\":\"\"}}}],\"scatter3d\":[{\"type\":\"scatter3d\",\"line\":{\"colorbar\":{\"outlinewidth\":0,\"ticks\":\"\"}},\"marker\":{\"colorbar\":{\"outlinewidth\":0,\"ticks\":\"\"}}}],\"scattermapbox\":[{\"type\":\"scattermapbox\",\"marker\":{\"colorbar\":{\"outlinewidth\":0,\"ticks\":\"\"}}}],\"scatterternary\":[{\"type\":\"scatterternary\",\"marker\":{\"colorbar\":{\"outlinewidth\":0,\"ticks\":\"\"}}}],\"scattercarpet\":[{\"type\":\"scattercarpet\",\"marker\":{\"colorbar\":{\"outlinewidth\":0,\"ticks\":\"\"}}}],\"carpet\":[{\"aaxis\":{\"endlinecolor\":\"#2a3f5f\",\"gridcolor\":\"white\",\"linecolor\":\"white\",\"minorgridcolor\":\"white\",\"startlinecolor\":\"#2a3f5f\"},\"baxis\":{\"endlinecolor\":\"#2a3f5f\",\"gridcolor\":\"white\",\"linecolor\":\"white\",\"minorgridcolor\":\"white\",\"startlinecolor\":\"#2a3f5f\"},\"type\":\"carpet\"}],\"table\":[{\"cells\":{\"fill\":{\"color\":\"#EBF0F8\"},\"line\":{\"color\":\"white\"}},\"header\":{\"fill\":{\"color\":\"#C8D4E3\"},\"line\":{\"color\":\"white\"}},\"type\":\"table\"}],\"barpolar\":[{\"marker\":{\"line\":{\"color\":\"#E5ECF6\",\"width\":0.5},\"pattern\":{\"fillmode\":\"overlay\",\"size\":10,\"solidity\":0.2}},\"type\":\"barpolar\"}],\"pie\":[{\"automargin\":true,\"type\":\"pie\"}]},\"layout\":{\"autotypenumbers\":\"strict\",\"colorway\":[\"#636efa\",\"#EF553B\",\"#00cc96\",\"#ab63fa\",\"#FFA15A\",\"#19d3f3\",\"#FF6692\",\"#B6E880\",\"#FF97FF\",\"#FECB52\"],\"font\":{\"color\":\"#2a3f5f\"},\"hovermode\":\"closest\",\"hoverlabel\":{\"align\":\"left\"},\"paper_bgcolor\":\"white\",\"plot_bgcolor\":\"#E5ECF6\",\"polar\":{\"bgcolor\":\"#E5ECF6\",\"angularaxis\":{\"gridcolor\":\"white\",\"linecolor\":\"white\",\"ticks\":\"\"},\"radialaxis\":{\"gridcolor\":\"white\",\"linecolor\":\"white\",\"ticks\":\"\"}},\"ternary\":{\"bgcolor\":\"#E5ECF6\",\"aaxis\":{\"gridcolor\":\"white\",\"linecolor\":\"white\",\"ticks\":\"\"},\"baxis\":{\"gridcolor\":\"white\",\"linecolor\":\"white\",\"ticks\":\"\"},\"caxis\":{\"gridcolor\":\"white\",\"linecolor\":\"white\",\"ticks\":\"\"}},\"coloraxis\":{\"colorbar\":{\"outlinewidth\":0,\"ticks\":\"\"}},\"colorscale\":{\"sequential\":[[0.0,\"#0d0887\"],[0.1111111111111111,\"#46039f\"],[0.2222222222222222,\"#7201a8\"],[0.3333333333333333,\"#9c179e\"],[0.4444444444444444,\"#bd3786\"],[0.5555555555555556,\"#d8576b\"],[0.6666666666666666,\"#ed7953\"],[0.7777777777777778,\"#fb9f3a\"],[0.8888888888888888,\"#fdca26\"],[1.0,\"#f0f921\"]],\"sequentialminus\":[[0.0,\"#0d0887\"],[0.1111111111111111,\"#46039f\"],[0.2222222222222222,\"#7201a8\"],[0.3333333333333333,\"#9c179e\"],[0.4444444444444444,\"#bd3786\"],[0.5555555555555556,\"#d8576b\"],[0.6666666666666666,\"#ed7953\"],[0.7777777777777778,\"#fb9f3a\"],[0.8888888888888888,\"#fdca26\"],[1.0,\"#f0f921\"]],\"diverging\":[[0,\"#8e0152\"],[0.1,\"#c51b7d\"],[0.2,\"#de77ae\"],[0.3,\"#f1b6da\"],[0.4,\"#fde0ef\"],[0.5,\"#f7f7f7\"],[0.6,\"#e6f5d0\"],[0.7,\"#b8e186\"],[0.8,\"#7fbc41\"],[0.9,\"#4d9221\"],[1,\"#276419\"]]},\"xaxis\":{\"gridcolor\":\"white\",\"linecolor\":\"white\",\"ticks\":\"\",\"title\":{\"standoff\":15},\"zerolinecolor\":\"white\",\"automargin\":true,\"zerolinewidth\":2},\"yaxis\":{\"gridcolor\":\"white\",\"linecolor\":\"white\",\"ticks\":\"\",\"title\":{\"standoff\":15},\"zerolinecolor\":\"white\",\"automargin\":true,\"zerolinewidth\":2},\"scene\":{\"xaxis\":{\"backgroundcolor\":\"#E5ECF6\",\"gridcolor\":\"white\",\"linecolor\":\"white\",\"showbackground\":true,\"ticks\":\"\",\"zerolinecolor\":\"white\",\"gridwidth\":2},\"yaxis\":{\"backgroundcolor\":\"#E5ECF6\",\"gridcolor\":\"white\",\"linecolor\":\"white\",\"showbackground\":true,\"ticks\":\"\",\"zerolinecolor\":\"white\",\"gridwidth\":2},\"zaxis\":{\"backgroundcolor\":\"#E5ECF6\",\"gridcolor\":\"white\",\"linecolor\":\"white\",\"showbackground\":true,\"ticks\":\"\",\"zerolinecolor\":\"white\",\"gridwidth\":2}},\"shapedefaults\":{\"line\":{\"color\":\"#2a3f5f\"}},\"annotationdefaults\":{\"arrowcolor\":\"#2a3f5f\",\"arrowhead\":0,\"arrowwidth\":1},\"geo\":{\"bgcolor\":\"white\",\"landcolor\":\"#E5ECF6\",\"subunitcolor\":\"white\",\"showland\":true,\"showlakes\":true,\"lakecolor\":\"white\"},\"title\":{\"x\":0.05},\"mapbox\":{\"style\":\"light\"}}},\"yaxis\":{\"type\":\"log\",\"title\":{\"text\":\"Cost (USD, nominal)\"},\"range\":[0,8]},\"showlegend\":false,\"xaxis\":{\"title\":{\"text\":\"System\"}},\"title\":{\"text\":\"Cost of cloud compute to train frontier ML systems\"},\"autosize\":false,\"width\":800,\"height\":600,\"font\":{\"size\":14},\"margin\":{\"l\":10,\"r\":10,\"t\":40,\"b\":10}},                        {\"responsive\": true}                    ).then(function(){\n                            \nvar gd = document.getElementById('defda2fc-a4f4-4b74-86c7-0e1f8f9f89b7');\nvar x = new MutationObserver(function (mutations, observer) {{\n        var display = window.getComputedStyle(gd).display;\n        if (!display || display === 'none') {{\n            console.log([gd, 'removed!']);\n            Plotly.purge(gd);\n            observer.disconnect();\n        }}\n}});\n\n// Listen for the removal of the full notebook cells\nvar notebookContainer = gd.closest('#notebook-container');\nif (notebookContainer) {{\n    x.observe(notebookContainer, {childList: true});\n}}\n\n// Listen for the clearing of the current output cell\nvar outputEl = gd.closest('.output');\nif (outputEl) {{\n    x.observe(outputEl, {childList: true});\n}}\n\n                        })                };                });            </script>        </div>"
     },
     "metadata": {},
     "output_type": "display_data"
    }
   ],
   "source": [
    "import plotly.graph_objects as go\n",
    "\n",
    "fig = go.Figure()\n",
    "for i, row in frontier_pcd_df.iterrows():\n",
    "    system = row['System']\n",
    "    cost = system_to_cost.get(system)\n",
    "    if cost is None:\n",
    "        continue\n",
    "    publication_date = row['Publication date']\n",
    "\n",
    "    fig.add_trace(go.Bar(\n",
    "        x=[system],\n",
    "        y=[cost],\n",
    "        name=system,\n",
    "        # nice blue color\n",
    "        marker_color='#034752',\n",
    "        # text=system,\n",
    "        # textposition='auto',\n",
    "    ))\n",
    "\n",
    "# log y axis\n",
    "fig.update_yaxes(type=\"log\")\n",
    "# no legend\n",
    "fig.update_layout(showlegend=False)\n",
    "\n",
    "# axis labels\n",
    "fig.update_xaxes(title_text='System')\n",
    "fig.update_yaxes(title_text='Cost (USD, nominal)')\n",
    "\n",
    "# title\n",
    "fig.update_layout(title_text='Cost of cloud compute to train frontier ML systems')\n",
    "\n",
    "# update size\n",
    "fig.update_layout(\n",
    "    autosize=False,\n",
    "    width=800,\n",
    "    height=600,\n",
    ")\n",
    "\n",
    "# font size\n",
    "fig.update_layout(\n",
    "    font=dict(\n",
    "        size=14,\n",
    "    )\n",
    ")\n",
    "\n",
    "# axis limits\n",
    "fig.update_yaxes(range=[0, 8])\n",
    "\n",
    "# margins\n",
    "fig.update_layout(margin=dict(l=10, r=10, t=40, b=10))\n",
    "\n",
    "fig.show()\n"
   ]
  },
  {
   "cell_type": "markdown",
   "source": [
    "## kNN imputation"
   ],
   "metadata": {
    "collapsed": false
   }
  },
  {
   "cell_type": "code",
   "execution_count": 42,
   "outputs": [],
   "source": [
    "# drop unneeded columns from frontier_pcd_df\n",
    "irrelevant_columns = ['Notability criteria', 'Notability criteria notes', 'Link', 'Citations', 'Parameters notes',\n",
    "                      'Training compute notes', 'Training dataset notes', 'Dataset size notes',\n",
    "                      'Inference compute notes', 'Approach', 'Confidence', 'Last modified', 'Created By', 'Benchmark data',\n",
    "                      'Exclude', 'Authors by country', 'Training cost trends', 'Abstract', 'Compute cost notes',\n",
    "                      'Training time notes', 'Authors', 'Name of the hardware (from Training hardware)',\n",
    "                      'Training time (chip hours)', 'Training compute cost (2020 USD)', 'Organization categorization',\n",
    "                      'Training dataset', 'Inference compute (FLOP)', 'Compute sponsor categorization',\n",
    "                      'Finetune compute notes']\n",
    "frontier_pcd_df = frontier_pcd_df.drop(columns=irrelevant_columns)\n",
    "\n",
    "# fill column 'Training cloud compute vendor' using org_to_cloud_vendor dictionary\n",
    "org_to_cloud_vendor = {\n",
    "    'Google': 'Google Cloud',\n",
    "    'DeepMind': 'Google Cloud',\n",
    "    'Google DeepMind': 'Google Cloud',\n",
    "    'Google Brain': 'Google Cloud',\n",
    "    'Microsoft': 'Microsoft Azure',\n",
    "    'OpenAI': 'Microsoft Azure',\n",
    "}\n",
    "frontier_pcd_df['Training cloud compute vendor'] = frontier_pcd_df['Organization (from Organization)'].map(org_to_cloud_vendor)\n",
    "frontier_pcd_df['Training cloud compute vendor'] = frontier_pcd_df['Training cloud compute vendor'].fillna('Amazon Web Services')"
   ],
   "metadata": {
    "collapsed": false,
    "ExecuteTime": {
     "end_time": "2024-01-31T15:08:30.110436500Z",
     "start_time": "2024-01-31T15:08:28.636174600Z"
    }
   }
  },
  {
   "cell_type": "code",
   "execution_count": 43,
   "outputs": [
    {
     "data": {
      "text/plain": "               System    Domain         Task Open-source  \\\n265       AlphaGo Fan     Games           Go         NaN   \n275       AlphaGo Lee     Games           Go         NaN   \n306              GNMT  Language  Translation         NaN   \n317  NASv3 (CIFAR-10)    Vision          NaN         NaN   \n337    AlphaGo Master     Games           Go         NaN   \n\n                                             Reference Publication date  \\\n265  Mastering the game of Go with deep neural netw...       2015-10-01   \n275  Mastering the game of Go with deep neural netw...       2016-01-27   \n306  Google's Neural Machine Translation System: Br...       2016-09-26   \n317  Neural Architecture Search with Reinforcement ...       2016-11-05   \n337   Mastering the game of Go without human knowledge       2017-01-01   \n\n        Organization   Parameters  Training compute (FLOP)  \\\n265  Google DeepMind    8209984.0             3.800000e+20   \n275         DeepMind          NaN             1.900000e+21   \n306           Google  278000000.0             6.900000e+21   \n317     Google Brain   37400000.0             2.200000e+21   \n337         DeepMind          NaN             1.500000e+23   \n\n     Training dataset size (datapoints)  ...  Training time (hours)  \\\n265                                 NaN  ...                    NaN   \n275                          29400000.0  ...                    NaN   \n306                         360000000.0  ...                 4320.0   \n317                                 NaN  ...                    NaN   \n337                                 NaN  ...                    NaN   \n\n     Training hardware                        Country (from Organization)  \\\n265                NaN                                      Multinational   \n275                NaN  United Kingdom of Great Britain and Northern I...   \n306   NVIDIA Tesla K80                                      Multinational   \n317                NaN                                      Multinational   \n337      Google TPU v1  United Kingdom of Great Britain and Northern I...   \n\n    Organization (from Organization) Base model Finetune compute (FLOP)  \\\n265                  Google DeepMind        NaN                     NaN   \n275                         DeepMind        NaN                     NaN   \n306                           Google        NaN                     NaN   \n317                     Google Brain        NaN                     NaN   \n337                         DeepMind        NaN                     NaN   \n\n    Hardware quantity  Hardware utilization  Training cloud compute vendor  \\\n265               NaN                   NaN                   Google Cloud   \n275               NaN                   NaN                   Google Cloud   \n306              96.0                   NaN                   Google Cloud   \n317             800.0                   NaN                   Google Cloud   \n337               NaN                   NaN                   Google Cloud   \n\n    Training data center  \n265                  NaN  \n275                  NaN  \n306                  NaN  \n317                  NaN  \n337                  NaN  \n\n[5 rows x 21 columns]",
      "text/html": "<div>\n<style scoped>\n    .dataframe tbody tr th:only-of-type {\n        vertical-align: middle;\n    }\n\n    .dataframe tbody tr th {\n        vertical-align: top;\n    }\n\n    .dataframe thead th {\n        text-align: right;\n    }\n</style>\n<table border=\"1\" class=\"dataframe\">\n  <thead>\n    <tr style=\"text-align: right;\">\n      <th></th>\n      <th>System</th>\n      <th>Domain</th>\n      <th>Task</th>\n      <th>Open-source</th>\n      <th>Reference</th>\n      <th>Publication date</th>\n      <th>Organization</th>\n      <th>Parameters</th>\n      <th>Training compute (FLOP)</th>\n      <th>Training dataset size (datapoints)</th>\n      <th>...</th>\n      <th>Training time (hours)</th>\n      <th>Training hardware</th>\n      <th>Country (from Organization)</th>\n      <th>Organization (from Organization)</th>\n      <th>Base model</th>\n      <th>Finetune compute (FLOP)</th>\n      <th>Hardware quantity</th>\n      <th>Hardware utilization</th>\n      <th>Training cloud compute vendor</th>\n      <th>Training data center</th>\n    </tr>\n  </thead>\n  <tbody>\n    <tr>\n      <th>265</th>\n      <td>AlphaGo Fan</td>\n      <td>Games</td>\n      <td>Go</td>\n      <td>NaN</td>\n      <td>Mastering the game of Go with deep neural netw...</td>\n      <td>2015-10-01</td>\n      <td>Google DeepMind</td>\n      <td>8209984.0</td>\n      <td>3.800000e+20</td>\n      <td>NaN</td>\n      <td>...</td>\n      <td>NaN</td>\n      <td>NaN</td>\n      <td>Multinational</td>\n      <td>Google DeepMind</td>\n      <td>NaN</td>\n      <td>NaN</td>\n      <td>NaN</td>\n      <td>NaN</td>\n      <td>Google Cloud</td>\n      <td>NaN</td>\n    </tr>\n    <tr>\n      <th>275</th>\n      <td>AlphaGo Lee</td>\n      <td>Games</td>\n      <td>Go</td>\n      <td>NaN</td>\n      <td>Mastering the game of Go with deep neural netw...</td>\n      <td>2016-01-27</td>\n      <td>DeepMind</td>\n      <td>NaN</td>\n      <td>1.900000e+21</td>\n      <td>29400000.0</td>\n      <td>...</td>\n      <td>NaN</td>\n      <td>NaN</td>\n      <td>United Kingdom of Great Britain and Northern I...</td>\n      <td>DeepMind</td>\n      <td>NaN</td>\n      <td>NaN</td>\n      <td>NaN</td>\n      <td>NaN</td>\n      <td>Google Cloud</td>\n      <td>NaN</td>\n    </tr>\n    <tr>\n      <th>306</th>\n      <td>GNMT</td>\n      <td>Language</td>\n      <td>Translation</td>\n      <td>NaN</td>\n      <td>Google's Neural Machine Translation System: Br...</td>\n      <td>2016-09-26</td>\n      <td>Google</td>\n      <td>278000000.0</td>\n      <td>6.900000e+21</td>\n      <td>360000000.0</td>\n      <td>...</td>\n      <td>4320.0</td>\n      <td>NVIDIA Tesla K80</td>\n      <td>Multinational</td>\n      <td>Google</td>\n      <td>NaN</td>\n      <td>NaN</td>\n      <td>96.0</td>\n      <td>NaN</td>\n      <td>Google Cloud</td>\n      <td>NaN</td>\n    </tr>\n    <tr>\n      <th>317</th>\n      <td>NASv3 (CIFAR-10)</td>\n      <td>Vision</td>\n      <td>NaN</td>\n      <td>NaN</td>\n      <td>Neural Architecture Search with Reinforcement ...</td>\n      <td>2016-11-05</td>\n      <td>Google Brain</td>\n      <td>37400000.0</td>\n      <td>2.200000e+21</td>\n      <td>NaN</td>\n      <td>...</td>\n      <td>NaN</td>\n      <td>NaN</td>\n      <td>Multinational</td>\n      <td>Google Brain</td>\n      <td>NaN</td>\n      <td>NaN</td>\n      <td>800.0</td>\n      <td>NaN</td>\n      <td>Google Cloud</td>\n      <td>NaN</td>\n    </tr>\n    <tr>\n      <th>337</th>\n      <td>AlphaGo Master</td>\n      <td>Games</td>\n      <td>Go</td>\n      <td>NaN</td>\n      <td>Mastering the game of Go without human knowledge</td>\n      <td>2017-01-01</td>\n      <td>DeepMind</td>\n      <td>NaN</td>\n      <td>1.500000e+23</td>\n      <td>NaN</td>\n      <td>...</td>\n      <td>NaN</td>\n      <td>Google TPU v1</td>\n      <td>United Kingdom of Great Britain and Northern I...</td>\n      <td>DeepMind</td>\n      <td>NaN</td>\n      <td>NaN</td>\n      <td>NaN</td>\n      <td>NaN</td>\n      <td>Google Cloud</td>\n      <td>NaN</td>\n    </tr>\n  </tbody>\n</table>\n<p>5 rows × 21 columns</p>\n</div>"
     },
     "execution_count": 43,
     "metadata": {},
     "output_type": "execute_result"
    }
   ],
   "source": [
    "frontier_pcd_df.head()"
   ],
   "metadata": {
    "collapsed": false,
    "ExecuteTime": {
     "end_time": "2024-01-31T15:08:30.110436500Z",
     "start_time": "2024-01-31T15:08:28.636174600Z"
    }
   }
  },
  {
   "cell_type": "code",
   "execution_count": 44,
   "outputs": [
    {
     "data": {
      "text/plain": "['System',\n 'Domain',\n 'Task',\n 'Open-source',\n 'Reference',\n 'Publication date',\n 'Organization',\n 'Parameters',\n 'Training compute (FLOP)',\n 'Training dataset size (datapoints)',\n 'Epochs',\n 'Training time (hours)',\n 'Training hardware',\n 'Country (from Organization)',\n 'Organization (from Organization)',\n 'Base model',\n 'Finetune compute (FLOP)',\n 'Hardware quantity',\n 'Hardware utilization',\n 'Training cloud compute vendor',\n 'Training data center']"
     },
     "execution_count": 44,
     "metadata": {},
     "output_type": "execute_result"
    }
   ],
   "source": [
    "frontier_pcd_df.columns.tolist()"
   ],
   "metadata": {
    "collapsed": false,
    "ExecuteTime": {
     "end_time": "2024-01-31T15:08:30.110436500Z",
     "start_time": "2024-01-31T15:08:28.683468500Z"
    }
   }
  },
  {
   "cell_type": "code",
   "execution_count": 45,
   "outputs": [],
   "source": [
    "# Import KNNImputer from sklearn\n",
    "from sklearn.impute import KNNImputer"
   ],
   "metadata": {
    "collapsed": false,
    "ExecuteTime": {
     "end_time": "2024-01-31T15:08:31.691034300Z",
     "start_time": "2024-01-31T15:08:28.873074200Z"
    }
   }
  },
  {
   "cell_type": "code",
   "execution_count": 46,
   "outputs": [],
   "source": [
    "# instantiate the imputer\n",
    "imputer = KNNImputer(n_neighbors=5)"
   ],
   "metadata": {
    "collapsed": false,
    "ExecuteTime": {
     "end_time": "2024-01-31T15:08:31.707546900Z",
     "start_time": "2024-01-31T15:08:31.675336600Z"
    }
   }
  },
  {
   "cell_type": "code",
   "execution_count": 47,
   "outputs": [],
   "source": [
    "# convert datetime to float\n",
    "frontier_pcd_df['Publication date'] = frontier_pcd_df['Publication date'].dt.year + (frontier_pcd_df['Publication date'].dt.month-1) / 12 + (frontier_pcd_df['Publication date'].dt.day-1) / 365\n",
    "\n",
    "# set the System column as the index\n",
    "frontier_pcd_df = frontier_pcd_df.set_index('System')\n",
    "\n",
    "# Identify categorical columns\n",
    "categorical_cols = frontier_pcd_df.select_dtypes(include=['object', 'category']).columns.tolist()\n",
    "\n",
    "# one-hot encode all categorical columns\n",
    "one_hot_pcd_df = pd.get_dummies(frontier_pcd_df, columns=categorical_cols)"
   ],
   "metadata": {
    "collapsed": false,
    "ExecuteTime": {
     "end_time": "2024-01-31T15:08:31.849067Z",
     "start_time": "2024-01-31T15:08:31.691034300Z"
    }
   }
  },
  {
   "cell_type": "code",
   "execution_count": 48,
   "outputs": [],
   "source": [
    "# impute the missing values in Training hardware, hardware quantity, Training time (hours)\n",
    "imputed = imputer.fit_transform(one_hot_pcd_df)"
   ],
   "metadata": {
    "collapsed": false,
    "ExecuteTime": {
     "end_time": "2024-01-31T15:08:32.036706700Z",
     "start_time": "2024-01-31T15:08:31.849067Z"
    }
   }
  },
  {
   "cell_type": "code",
   "execution_count": 49,
   "outputs": [],
   "source": [
    "# convert the numpy array back to a dataframe\n",
    "imputed_pcd_df = pd.DataFrame(imputed, columns=one_hot_pcd_df.columns)"
   ],
   "metadata": {
    "collapsed": false,
    "ExecuteTime": {
     "end_time": "2024-01-31T15:08:32.051113300Z",
     "start_time": "2024-01-31T15:08:31.984414200Z"
    }
   }
  },
  {
   "cell_type": "code",
   "execution_count": 50,
   "outputs": [],
   "source": [
    "# convert Training hardware back to categorical\n",
    "imputed_pcd_df['Training hardware'] = ''\n",
    "for col in imputed_pcd_df.columns:\n",
    "    if col.startswith('Training hardware_'):\n",
    "        training_hardware = col.split('Training hardware_')[1]\n",
    "        imputed_pcd_df['Training hardware'] = imputed_pcd_df['Training hardware'] + pd.Series([int(_) * training_hardware for _ in imputed_pcd_df[col]])\n",
    "\n",
    "# replace all '' with np.nan\n",
    "imputed_pcd_df['Training hardware'] = imputed_pcd_df['Training hardware'].replace('', np.nan)"
   ],
   "metadata": {
    "collapsed": false,
    "ExecuteTime": {
     "end_time": "2024-01-31T15:08:32.108579400Z",
     "start_time": "2024-01-31T15:08:32.043543800Z"
    }
   }
  },
  {
   "cell_type": "code",
   "execution_count": 51,
   "outputs": [],
   "source": [
    "def impute_training_hardware(dataframe, n=5):\n",
    "    # use KNeighborsClassifier to impute the missing values in Training hardware\n",
    "    from sklearn.neighbors import KNeighborsClassifier\n",
    "    from sklearn.preprocessing import LabelEncoder\n",
    "\n",
    "    # Separate the target and features\n",
    "    target_col = 'Training hardware'\n",
    "    features = dataframe.drop(target_col, axis=1)\n",
    "    target = dataframe[target_col]\n",
    "\n",
    "    # Encode the target column\n",
    "    label_encoder = LabelEncoder()\n",
    "    target_filled = target.fillna('Unknown')  # Temporarily fill missing values\n",
    "    target_encoded = label_encoder.fit_transform(target_filled)\n",
    "\n",
    "    # Train a KNeighborsClassifier\n",
    "    knc = KNeighborsClassifier(n_neighbors=n)\n",
    "    knc.fit(features, target_encoded)\n",
    "\n",
    "    # Predict the missing values\n",
    "    missing_values = features[target.isna()]\n",
    "    predicted = knc.predict(missing_values)\n",
    "\n",
    "    # Decode the predictions\n",
    "    predicted_labels = label_encoder.inverse_transform(predicted)\n",
    "\n",
    "    # Replace the missing values with the predictions\n",
    "    dataframe.loc[target.isna(), target_col] = predicted_labels\n",
    "\n",
    "    # replace all 'Unknown' with np.nan\n",
    "    dataframe['Training hardware'] = dataframe['Training hardware'].replace('Unknown', np.nan)"
   ],
   "metadata": {
    "collapsed": false,
    "ExecuteTime": {
     "end_time": "2024-01-31T15:08:32.108579400Z",
     "start_time": "2024-01-31T15:08:32.076404Z"
    }
   }
  },
  {
   "cell_type": "code",
   "execution_count": 52,
   "outputs": [
    {
<<<<<<< HEAD
      "cell_type": "markdown",
      "metadata": {},
      "source": [
        "## Hardware data"
      ]
    },
    {
      "cell_type": "code",
      "execution_count": 11,
      "metadata": {},
      "outputs": [
        {
          "data": {
            "text/html": [
              "<div>\n",
              "<style scoped>\n",
              "    .dataframe tbody tr th:only-of-type {\n",
              "        vertical-align: middle;\n",
              "    }\n",
              "\n",
              "    .dataframe tbody tr th {\n",
              "        vertical-align: top;\n",
              "    }\n",
              "\n",
              "    .dataframe thead th {\n",
              "        text-align: right;\n",
              "    }\n",
              "</style>\n",
              "<table border=\"1\" class=\"dataframe\">\n",
              "  <thead>\n",
              "    <tr style=\"text-align: right;\">\n",
              "      <th></th>\n",
              "      <th>Name of the hardware</th>\n",
              "      <th>Manufacturer</th>\n",
              "      <th>Type</th>\n",
              "      <th>Release date</th>\n",
              "      <th>Release price (USD)</th>\n",
              "      <th>FP64 (double precision) Performance (FLOP/s)</th>\n",
              "      <th>FP32 (single precision) Performance (FLOP/s)</th>\n",
              "      <th>FP16 (half precision) Performance (FLOP/s)</th>\n",
              "      <th>Tensor Float 32 (TF32)</th>\n",
              "      <th>FP16 Tensor Core</th>\n",
              "      <th>...</th>\n",
              "      <th>Foundry</th>\n",
              "      <th>Number of transistors in million</th>\n",
              "      <th>Prominent Years of usage</th>\n",
              "      <th>Google Cloud pricing ($ per hour) data from 17 dec 2022</th>\n",
              "      <th>Link to datasheet</th>\n",
              "      <th>Source for the Price</th>\n",
              "      <th>ALL ML SYSTEMS</th>\n",
              "      <th>All ML Systems copy</th>\n",
              "      <th>All ML Systems copy.1</th>\n",
              "      <th>Hardware prices</th>\n",
              "    </tr>\n",
              "  </thead>\n",
              "  <tbody>\n",
              "    <tr>\n",
              "      <th>0</th>\n",
              "      <td>3dfx Spectre 1000</td>\n",
              "      <td>Other</td>\n",
              "      <td>GPU</td>\n",
              "      <td>NaN</td>\n",
              "      <td>NaN</td>\n",
              "      <td>NaN</td>\n",
              "      <td>NaN</td>\n",
              "      <td>NaN</td>\n",
              "      <td>NaN</td>\n",
              "      <td>NaN</td>\n",
              "      <td>...</td>\n",
              "      <td>TSMC</td>\n",
              "      <td>30.0</td>\n",
              "      <td>NaN</td>\n",
              "      <td>NaN</td>\n",
              "      <td>NaN</td>\n",
              "      <td>NaN</td>\n",
              "      <td>NaN</td>\n",
              "      <td>NaN</td>\n",
              "      <td>NaN</td>\n",
              "      <td>NaN</td>\n",
              "    </tr>\n",
              "    <tr>\n",
              "      <th>1</th>\n",
              "      <td>3dfx Spectre 2000</td>\n",
              "      <td>Other</td>\n",
              "      <td>GPU</td>\n",
              "      <td>NaN</td>\n",
              "      <td>NaN</td>\n",
              "      <td>NaN</td>\n",
              "      <td>NaN</td>\n",
              "      <td>NaN</td>\n",
              "      <td>NaN</td>\n",
              "      <td>NaN</td>\n",
              "      <td>...</td>\n",
              "      <td>TSMC</td>\n",
              "      <td>30.0</td>\n",
              "      <td>NaN</td>\n",
              "      <td>NaN</td>\n",
              "      <td>NaN</td>\n",
              "      <td>NaN</td>\n",
              "      <td>NaN</td>\n",
              "      <td>NaN</td>\n",
              "      <td>NaN</td>\n",
              "      <td>NaN</td>\n",
              "    </tr>\n",
              "    <tr>\n",
              "      <th>2</th>\n",
              "      <td>3dfx Spectre 3000</td>\n",
              "      <td>Other</td>\n",
              "      <td>GPU</td>\n",
              "      <td>NaN</td>\n",
              "      <td>NaN</td>\n",
              "      <td>NaN</td>\n",
              "      <td>NaN</td>\n",
              "      <td>NaN</td>\n",
              "      <td>NaN</td>\n",
              "      <td>NaN</td>\n",
              "      <td>...</td>\n",
              "      <td>TSMC</td>\n",
              "      <td>30.0</td>\n",
              "      <td>NaN</td>\n",
              "      <td>NaN</td>\n",
              "      <td>NaN</td>\n",
              "      <td>NaN</td>\n",
              "      <td>NaN</td>\n",
              "      <td>NaN</td>\n",
              "      <td>NaN</td>\n",
              "      <td>NaN</td>\n",
              "    </tr>\n",
              "    <tr>\n",
              "      <th>3</th>\n",
              "      <td>3dfx Voodoo4 4000 AGP</td>\n",
              "      <td>Other</td>\n",
              "      <td>GPU</td>\n",
              "      <td>NaN</td>\n",
              "      <td>NaN</td>\n",
              "      <td>NaN</td>\n",
              "      <td>NaN</td>\n",
              "      <td>NaN</td>\n",
              "      <td>NaN</td>\n",
              "      <td>NaN</td>\n",
              "      <td>...</td>\n",
              "      <td>TSMC</td>\n",
              "      <td>14.0</td>\n",
              "      <td>NaN</td>\n",
              "      <td>NaN</td>\n",
              "      <td>NaN</td>\n",
              "      <td>NaN</td>\n",
              "      <td>NaN</td>\n",
              "      <td>NaN</td>\n",
              "      <td>NaN</td>\n",
              "      <td>NaN</td>\n",
              "    </tr>\n",
              "    <tr>\n",
              "      <th>4</th>\n",
              "      <td>3dfx Voodoo4 4500 AGP</td>\n",
              "      <td>Other</td>\n",
              "      <td>GPU</td>\n",
              "      <td>2000-10-13</td>\n",
              "      <td>NaN</td>\n",
              "      <td>NaN</td>\n",
              "      <td>NaN</td>\n",
              "      <td>NaN</td>\n",
              "      <td>NaN</td>\n",
              "      <td>NaN</td>\n",
              "      <td>...</td>\n",
              "      <td>TSMC</td>\n",
              "      <td>14.0</td>\n",
              "      <td>NaN</td>\n",
              "      <td>NaN</td>\n",
              "      <td>NaN</td>\n",
              "      <td>NaN</td>\n",
              "      <td>NaN</td>\n",
              "      <td>NaN</td>\n",
              "      <td>NaN</td>\n",
              "      <td>NaN</td>\n",
              "    </tr>\n",
              "  </tbody>\n",
              "</table>\n",
              "<p>5 rows × 38 columns</p>\n",
              "</div>"
            ],
            "text/plain": [
              "    Name of the hardware Manufacturer Type Release date Release price (USD)  \\\n",
              "0      3dfx Spectre 1000        Other  GPU          NaN                 NaN   \n",
              "1      3dfx Spectre 2000        Other  GPU          NaN                 NaN   \n",
              "2      3dfx Spectre 3000        Other  GPU          NaN                 NaN   \n",
              "3  3dfx Voodoo4 4000 AGP        Other  GPU          NaN                 NaN   \n",
              "4  3dfx Voodoo4 4500 AGP        Other  GPU   2000-10-13                 NaN   \n",
              "\n",
              "   FP64 (double precision) Performance (FLOP/s)  \\\n",
              "0                                           NaN   \n",
              "1                                           NaN   \n",
              "2                                           NaN   \n",
              "3                                           NaN   \n",
              "4                                           NaN   \n",
              "\n",
              "   FP32 (single precision) Performance (FLOP/s)  \\\n",
              "0                                           NaN   \n",
              "1                                           NaN   \n",
              "2                                           NaN   \n",
              "3                                           NaN   \n",
              "4                                           NaN   \n",
              "\n",
              "   FP16 (half precision) Performance (FLOP/s)  Tensor Float 32 (TF32)  \\\n",
              "0                                         NaN                     NaN   \n",
              "1                                         NaN                     NaN   \n",
              "2                                         NaN                     NaN   \n",
              "3                                         NaN                     NaN   \n",
              "4                                         NaN                     NaN   \n",
              "\n",
              "   FP16 Tensor Core  ...  Foundry  Number of transistors in million  \\\n",
              "0               NaN  ...     TSMC                              30.0   \n",
              "1               NaN  ...     TSMC                              30.0   \n",
              "2               NaN  ...     TSMC                              30.0   \n",
              "3               NaN  ...     TSMC                              14.0   \n",
              "4               NaN  ...     TSMC                              14.0   \n",
              "\n",
              "   Prominent Years of usage  \\\n",
              "0                       NaN   \n",
              "1                       NaN   \n",
              "2                       NaN   \n",
              "3                       NaN   \n",
              "4                       NaN   \n",
              "\n",
              "   Google Cloud pricing ($ per hour) data from 17 dec 2022  Link to datasheet  \\\n",
              "0                                                NaN                      NaN   \n",
              "1                                                NaN                      NaN   \n",
              "2                                                NaN                      NaN   \n",
              "3                                                NaN                      NaN   \n",
              "4                                                NaN                      NaN   \n",
              "\n",
              "   Source for the Price  ALL ML SYSTEMS  All ML Systems copy  \\\n",
              "0                   NaN             NaN                  NaN   \n",
              "1                   NaN             NaN                  NaN   \n",
              "2                   NaN             NaN                  NaN   \n",
              "3                   NaN             NaN                  NaN   \n",
              "4                   NaN             NaN                  NaN   \n",
              "\n",
              "   All ML Systems copy.1  Hardware prices  \n",
              "0                    NaN              NaN  \n",
              "1                    NaN              NaN  \n",
              "2                    NaN              NaN  \n",
              "3                    NaN              NaN  \n",
              "4                    NaN              NaN  \n",
              "\n",
              "[5 rows x 38 columns]"
            ]
          },
          "execution_count": 11,
          "metadata": {},
          "output_type": "execute_result"
        }
      ],
      "source": [
        "hardware_df = pd.read_csv('data/Chip dataset-Grid view.csv')\n",
        "hardware_df.head()"
      ]
    },
    {
      "cell_type": "markdown",
      "metadata": {},
      "source": [
        "# Imputation"
      ]
=======
     "name": "stdout",
     "output_type": "stream",
     "text": [
      "4\n",
      "2\n",
      "2\n",
      "0\n"
     ]
>>>>>>> 3d18b9c4
    },
    {
     "name": "stderr",
     "output_type": "stream",
     "text": [
      "C:\\ProgramData\\Anaconda3\\lib\\site-packages\\sklearn\\neighbors\\_classification.py:228: FutureWarning:\n",
      "\n",
      "Unlike other reduction functions (e.g. `skew`, `kurtosis`), the default behavior of `mode` typically preserves the axis it acts along. In SciPy 1.11.0, this behavior will change: the default value of `keepdims` will become False, the `axis` over which the statistic is taken will be eliminated, and the value None will no longer be accepted. Set `keepdims` to True or False to avoid this warning.\n",
      "\n",
      "C:\\ProgramData\\Anaconda3\\lib\\site-packages\\sklearn\\neighbors\\_classification.py:228: FutureWarning:\n",
      "\n",
      "Unlike other reduction functions (e.g. `skew`, `kurtosis`), the default behavior of `mode` typically preserves the axis it acts along. In SciPy 1.11.0, this behavior will change: the default value of `keepdims` will become False, the `axis` over which the statistic is taken will be eliminated, and the value None will no longer be accepted. Set `keepdims` to True or False to avoid this warning.\n",
      "\n",
      "C:\\ProgramData\\Anaconda3\\lib\\site-packages\\sklearn\\neighbors\\_classification.py:228: FutureWarning:\n",
      "\n",
      "Unlike other reduction functions (e.g. `skew`, `kurtosis`), the default behavior of `mode` typically preserves the axis it acts along. In SciPy 1.11.0, this behavior will change: the default value of `keepdims` will become False, the `axis` over which the statistic is taken will be eliminated, and the value None will no longer be accepted. Set `keepdims` to True or False to avoid this warning.\n",
      "\n",
      "C:\\ProgramData\\Anaconda3\\lib\\site-packages\\sklearn\\neighbors\\_classification.py:228: FutureWarning:\n",
      "\n",
      "Unlike other reduction functions (e.g. `skew`, `kurtosis`), the default behavior of `mode` typically preserves the axis it acts along. In SciPy 1.11.0, this behavior will change: the default value of `keepdims` will become False, the `axis` over which the statistic is taken will be eliminated, and the value None will no longer be accepted. Set `keepdims` to True or False to avoid this warning.\n",
      "\n"
     ]
    }
   ],
   "source": [
    "missing_values = imputed_pcd_df['Training hardware'].isna().sum()\n",
    "N = 5\n",
    "while missing_values > 0:\n",
    "    impute_training_hardware(imputed_pcd_df, n=N)\n",
    "    print(imputed_pcd_df['Training hardware'].isna().sum())\n",
    "    if imputed_pcd_df['Training hardware'].isna().sum() == missing_values:\n",
    "        N += 5\n",
    "    else:\n",
    "        missing_values = imputed_pcd_df['Training hardware'].isna().sum()"
   ],
   "metadata": {
    "collapsed": false,
    "ExecuteTime": {
     "end_time": "2024-01-31T15:08:32.187909600Z",
     "start_time": "2024-01-31T15:08:32.093075200Z"
    }
   }
  },
  {
   "cell_type": "code",
   "execution_count": 53,
   "outputs": [],
   "source": [
    "# restore the System column\n",
    "imputed_pcd_df['System'] = one_hot_pcd_df.index"
   ],
   "metadata": {
    "collapsed": false,
    "ExecuteTime": {
     "end_time": "2024-01-31T15:08:32.187909600Z",
     "start_time": "2024-01-31T15:08:32.179588100Z"
    }
   }
  },
  {
   "cell_type": "code",
   "execution_count": 54,
   "outputs": [],
   "source": [
    "# set the System column as the index\n",
    "imputed_pcd_df = imputed_pcd_df.set_index('System')"
   ],
   "metadata": {
    "collapsed": false,
    "ExecuteTime": {
     "end_time": "2024-01-31T15:08:32.302422200Z",
     "start_time": "2024-01-31T15:08:32.187909600Z"
    }
   }
  },
  {
   "cell_type": "code",
   "execution_count": 55,
   "outputs": [],
   "source": [
    "# insert imputed values into frontier_pcd_df\n",
    "frontier_pcd_df['Training hardware'] = imputed_pcd_df['Training hardware']\n",
    "frontier_pcd_df['Hardware quantity'] = imputed_pcd_df['Hardware quantity']\n",
    "frontier_pcd_df['Hardware utilization'] = imputed_pcd_df['Hardware utilization']\n",
    "frontier_pcd_df['Training time (hours)'] = imputed_pcd_df['Training time (hours)']\n",
    "frontier_pcd_df['Training time (chip hours)'] = frontier_pcd_df['Training time (hours)'] * frontier_pcd_df['Hardware quantity']"
   ],
   "metadata": {
    "collapsed": false,
    "ExecuteTime": {
     "end_time": "2024-01-31T15:08:32.366192900Z",
     "start_time": "2024-01-31T15:08:32.302422200Z"
    }
   }
  },
  {
   "cell_type": "code",
   "execution_count": 56,
   "outputs": [],
   "source": [
    "# calculate training time (chip hours) from training time and hardware quantity\n",
    "frontier_pcd_df['Training time (chip hours)'] = frontier_pcd_df['Training time (hours)'] * frontier_pcd_df['Hardware quantity']"
   ],
   "metadata": {
    "collapsed": false,
    "ExecuteTime": {
     "end_time": "2024-01-31T15:08:32.367189800Z",
     "start_time": "2024-01-31T15:08:32.337373300Z"
    }
   }
  },
  {
   "cell_type": "code",
   "execution_count": 57,
   "outputs": [
    {
     "data": {
      "text/plain": "                    Domain         Task Open-source  \\\nSystem                                                \nAlphaGo Fan          Games           Go         NaN   \nAlphaGo Lee          Games           Go         NaN   \nGNMT              Language  Translation         NaN   \nNASv3 (CIFAR-10)    Vision          NaN         NaN   \nAlphaGo Master       Games           Go         NaN   \n\n                                                          Reference  \\\nSystem                                                                \nAlphaGo Fan       Mastering the game of Go with deep neural netw...   \nAlphaGo Lee       Mastering the game of Go with deep neural netw...   \nGNMT              Google's Neural Machine Translation System: Br...   \nNASv3 (CIFAR-10)  Neural Architecture Search with Reinforcement ...   \nAlphaGo Master     Mastering the game of Go without human knowledge   \n\n                  Publication date     Organization   Parameters  \\\nSystem                                                             \nAlphaGo Fan            2015.750000  Google DeepMind    8209984.0   \nAlphaGo Lee            2016.071233         DeepMind          NaN   \nGNMT                   2016.735160           Google  278000000.0   \nNASv3 (CIFAR-10)       2016.844292     Google Brain   37400000.0   \nAlphaGo Master         2017.000000         DeepMind          NaN   \n\n                  Training compute (FLOP)  Training dataset size (datapoints)  \\\nSystem                                                                          \nAlphaGo Fan                  3.800000e+20                                 NaN   \nAlphaGo Lee                  1.900000e+21                          29400000.0   \nGNMT                         6.900000e+21                         360000000.0   \nNASv3 (CIFAR-10)             2.200000e+21                                 NaN   \nAlphaGo Master               1.500000e+23                                 NaN   \n\n                  Epochs  ...  Training hardware  \\\nSystem                    ...                      \nAlphaGo Fan          NaN  ...      Google TPU v3   \nAlphaGo Lee          NaN  ...      Google TPU v3   \nGNMT                 NaN  ...   NVIDIA Tesla K80   \nNASv3 (CIFAR-10)     NaN  ...      Google TPU v3   \nAlphaGo Master       NaN  ...      Google TPU v1   \n\n                                        Country (from Organization)  \\\nSystem                                                                \nAlphaGo Fan                                           Multinational   \nAlphaGo Lee       United Kingdom of Great Britain and Northern I...   \nGNMT                                                  Multinational   \nNASv3 (CIFAR-10)                                      Multinational   \nAlphaGo Master    United Kingdom of Great Britain and Northern I...   \n\n                 Organization (from Organization) Base model  \\\nSystem                                                         \nAlphaGo Fan                       Google DeepMind        NaN   \nAlphaGo Lee                              DeepMind        NaN   \nGNMT                                       Google        NaN   \nNASv3 (CIFAR-10)                     Google Brain        NaN   \nAlphaGo Master                           DeepMind        NaN   \n\n                 Finetune compute (FLOP) Hardware quantity  \\\nSystem                                                       \nAlphaGo Fan                          NaN             311.4   \nAlphaGo Lee                          NaN             311.4   \nGNMT                                 NaN              96.0   \nNASv3 (CIFAR-10)                     NaN             800.0   \nAlphaGo Master                       NaN            1543.6   \n\n                  Hardware utilization  Training cloud compute vendor  \\\nSystem                                                                  \nAlphaGo Fan                    0.30008                   Google Cloud   \nAlphaGo Lee                    0.30008                   Google Cloud   \nGNMT                           0.32308                   Google Cloud   \nNASv3 (CIFAR-10)               0.30008                   Google Cloud   \nAlphaGo Master                 0.30008                   Google Cloud   \n\n                 Training data center Training time (chip hours)  \nSystem                                                            \nAlphaGo Fan                       NaN                 116837.280  \nAlphaGo Lee                       NaN                 116837.280  \nGNMT                              NaN                 414720.000  \nNASv3 (CIFAR-10)                  NaN                 300160.000  \nAlphaGo Master                    NaN                3201395.528  \n\n[5 rows x 21 columns]",
      "text/html": "<div>\n<style scoped>\n    .dataframe tbody tr th:only-of-type {\n        vertical-align: middle;\n    }\n\n    .dataframe tbody tr th {\n        vertical-align: top;\n    }\n\n    .dataframe thead th {\n        text-align: right;\n    }\n</style>\n<table border=\"1\" class=\"dataframe\">\n  <thead>\n    <tr style=\"text-align: right;\">\n      <th></th>\n      <th>Domain</th>\n      <th>Task</th>\n      <th>Open-source</th>\n      <th>Reference</th>\n      <th>Publication date</th>\n      <th>Organization</th>\n      <th>Parameters</th>\n      <th>Training compute (FLOP)</th>\n      <th>Training dataset size (datapoints)</th>\n      <th>Epochs</th>\n      <th>...</th>\n      <th>Training hardware</th>\n      <th>Country (from Organization)</th>\n      <th>Organization (from Organization)</th>\n      <th>Base model</th>\n      <th>Finetune compute (FLOP)</th>\n      <th>Hardware quantity</th>\n      <th>Hardware utilization</th>\n      <th>Training cloud compute vendor</th>\n      <th>Training data center</th>\n      <th>Training time (chip hours)</th>\n    </tr>\n    <tr>\n      <th>System</th>\n      <th></th>\n      <th></th>\n      <th></th>\n      <th></th>\n      <th></th>\n      <th></th>\n      <th></th>\n      <th></th>\n      <th></th>\n      <th></th>\n      <th></th>\n      <th></th>\n      <th></th>\n      <th></th>\n      <th></th>\n      <th></th>\n      <th></th>\n      <th></th>\n      <th></th>\n      <th></th>\n      <th></th>\n    </tr>\n  </thead>\n  <tbody>\n    <tr>\n      <th>AlphaGo Fan</th>\n      <td>Games</td>\n      <td>Go</td>\n      <td>NaN</td>\n      <td>Mastering the game of Go with deep neural netw...</td>\n      <td>2015.750000</td>\n      <td>Google DeepMind</td>\n      <td>8209984.0</td>\n      <td>3.800000e+20</td>\n      <td>NaN</td>\n      <td>NaN</td>\n      <td>...</td>\n      <td>Google TPU v3</td>\n      <td>Multinational</td>\n      <td>Google DeepMind</td>\n      <td>NaN</td>\n      <td>NaN</td>\n      <td>311.4</td>\n      <td>0.30008</td>\n      <td>Google Cloud</td>\n      <td>NaN</td>\n      <td>116837.280</td>\n    </tr>\n    <tr>\n      <th>AlphaGo Lee</th>\n      <td>Games</td>\n      <td>Go</td>\n      <td>NaN</td>\n      <td>Mastering the game of Go with deep neural netw...</td>\n      <td>2016.071233</td>\n      <td>DeepMind</td>\n      <td>NaN</td>\n      <td>1.900000e+21</td>\n      <td>29400000.0</td>\n      <td>NaN</td>\n      <td>...</td>\n      <td>Google TPU v3</td>\n      <td>United Kingdom of Great Britain and Northern I...</td>\n      <td>DeepMind</td>\n      <td>NaN</td>\n      <td>NaN</td>\n      <td>311.4</td>\n      <td>0.30008</td>\n      <td>Google Cloud</td>\n      <td>NaN</td>\n      <td>116837.280</td>\n    </tr>\n    <tr>\n      <th>GNMT</th>\n      <td>Language</td>\n      <td>Translation</td>\n      <td>NaN</td>\n      <td>Google's Neural Machine Translation System: Br...</td>\n      <td>2016.735160</td>\n      <td>Google</td>\n      <td>278000000.0</td>\n      <td>6.900000e+21</td>\n      <td>360000000.0</td>\n      <td>NaN</td>\n      <td>...</td>\n      <td>NVIDIA Tesla K80</td>\n      <td>Multinational</td>\n      <td>Google</td>\n      <td>NaN</td>\n      <td>NaN</td>\n      <td>96.0</td>\n      <td>0.32308</td>\n      <td>Google Cloud</td>\n      <td>NaN</td>\n      <td>414720.000</td>\n    </tr>\n    <tr>\n      <th>NASv3 (CIFAR-10)</th>\n      <td>Vision</td>\n      <td>NaN</td>\n      <td>NaN</td>\n      <td>Neural Architecture Search with Reinforcement ...</td>\n      <td>2016.844292</td>\n      <td>Google Brain</td>\n      <td>37400000.0</td>\n      <td>2.200000e+21</td>\n      <td>NaN</td>\n      <td>NaN</td>\n      <td>...</td>\n      <td>Google TPU v3</td>\n      <td>Multinational</td>\n      <td>Google Brain</td>\n      <td>NaN</td>\n      <td>NaN</td>\n      <td>800.0</td>\n      <td>0.30008</td>\n      <td>Google Cloud</td>\n      <td>NaN</td>\n      <td>300160.000</td>\n    </tr>\n    <tr>\n      <th>AlphaGo Master</th>\n      <td>Games</td>\n      <td>Go</td>\n      <td>NaN</td>\n      <td>Mastering the game of Go without human knowledge</td>\n      <td>2017.000000</td>\n      <td>DeepMind</td>\n      <td>NaN</td>\n      <td>1.500000e+23</td>\n      <td>NaN</td>\n      <td>NaN</td>\n      <td>...</td>\n      <td>Google TPU v1</td>\n      <td>United Kingdom of Great Britain and Northern I...</td>\n      <td>DeepMind</td>\n      <td>NaN</td>\n      <td>NaN</td>\n      <td>1543.6</td>\n      <td>0.30008</td>\n      <td>Google Cloud</td>\n      <td>NaN</td>\n      <td>3201395.528</td>\n    </tr>\n  </tbody>\n</table>\n<p>5 rows × 21 columns</p>\n</div>"
     },
     "execution_count": 57,
     "metadata": {},
     "output_type": "execute_result"
    }
   ],
   "source": [
    "frontier_pcd_df.head()"
   ],
   "metadata": {
    "collapsed": false,
    "ExecuteTime": {
     "end_time": "2024-01-31T15:08:32.421951200Z",
     "start_time": "2024-01-31T15:08:32.365192800Z"
    }
   }
  },
  {
   "cell_type": "code",
   "execution_count": 58,
   "outputs": [],
   "source": [
    "frontier_pcd_df['System'] = frontier_pcd_df.index"
   ],
   "metadata": {
    "collapsed": false,
    "ExecuteTime": {
     "end_time": "2024-01-31T15:08:32.468553100Z",
     "start_time": "2024-01-31T15:08:32.417228400Z"
    }
   }
  },
  {
   "cell_type": "code",
   "execution_count": 59,
   "outputs": [
    {
     "data": {
      "text/plain": "                                                System  \\\nSystem                                                   \nAlphaGo Fan                                AlphaGo Fan   \nAlphaGo Lee                                AlphaGo Lee   \nGNMT                                              GNMT   \nNASv3 (CIFAR-10)                      NASv3 (CIFAR-10)   \nAlphaGo Master                          AlphaGo Master   \nJFT                                                JFT   \nOpenAI TI7 DOTA 1v1                OpenAI TI7 DOTA 1v1   \nAlphaGo Zero                              AlphaGo Zero   \nAlphaZero                                    AlphaZero   \nAmoebaNet-A (F=448)                AmoebaNet-A (F=448)   \nIMPALA                                          IMPALA   \nResNeXt-101 32x48d                  ResNeXt-101 32x48d   \nFTW                                                FTW   \nBigGAN-deep 512x512                BigGAN-deep 512x512   \nRoBERTa Large                            RoBERTa Large   \nMegatron-BERT                            Megatron-BERT   \nMegatron-LM (8.3B)                  Megatron-LM (8.3B)   \nT5-3B                                            T5-3B   \nT5-11B                                          T5-11B   \nAlphaStar                                    AlphaStar   \nOpenAI Five                                OpenAI Five   \nOpenAI Five Rerun                    OpenAI Five Rerun   \nMeena                                            Meena   \nTuring-NLG                                  Turing-NLG   \nGPT-3 175B (davinci)              GPT-3 175B (davinci)   \nGShard (dense)                          GShard (dense)   \nALIGN                                            ALIGN   \nMegatron-Turing NLG 530B      Megatron-Turing NLG 530B   \nYuan 1.0                                      Yuan 1.0   \nGopher (280B)                            Gopher (280B)   \nGLaM                                              GLaM   \nERNIE 3.0 Titan                        ERNIE 3.0 Titan   \nAlphaCode                                    AlphaCode   \nLaMDA                                            LaMDA   \nChinchilla                                  Chinchilla   \nPaLM (540B)                                PaLM (540B)   \nOPT-175B                                      OPT-175B   \nMinerva (540B)                          Minerva (540B)   \nGPT-3.5 (text-davinci-003)  GPT-3.5 (text-davinci-003)   \nLLaMA-65B                                    LLaMA-65B   \nGPT-4                                            GPT-4   \nPaLM 2                                          PaLM 2   \nClaude 2                                      Claude 2   \nLlama 2-70B                                Llama 2-70B   \nFalcon 180B                                Falcon 180B   \n\n                                                         Training hardware  \\\nSystem                                                                       \nAlphaGo Fan                                                  Google TPU v3   \nAlphaGo Lee                                                  Google TPU v3   \nGNMT                                                      NVIDIA Tesla K80   \nNASv3 (CIFAR-10)                                             Google TPU v3   \nAlphaGo Master                                               Google TPU v1   \nJFT                                                       NVIDIA Tesla K80   \nOpenAI TI7 DOTA 1v1                                          Google TPU v3   \nAlphaGo Zero                                                 Google TPU v1   \nAlphaZero                                                    Google TPU v2   \nAmoebaNet-A (F=448)                                      NVIDIA Tesla K40s   \nIMPALA                                                         NVIDIA P100   \nResNeXt-101 32x48d                            NVIDIA Tesla V100 DGXS 32 GB   \nFTW                                           NVIDIA Tesla V100 DGXS 32 GB   \nBigGAN-deep 512x512                                          Google TPU v3   \nRoBERTa Large                                 NVIDIA Tesla V100 DGXS 32 GB   \nMegatron-BERT                                NVIDIA Tesla V100S PCIe 32 GB   \nMegatron-LM (8.3B)                            NVIDIA Tesla V100 DGXS 32 GB   \nT5-3B                                                        Google TPU v3   \nT5-11B                                                       Google TPU v3   \nAlphaStar                                                    Google TPU v3   \nOpenAI Five                                                  Google TPU v3   \nOpenAI Five Rerun                             NVIDIA Tesla V100 DGXS 32 GB   \nMeena                                                        Google TPU v3   \nTuring-NLG                                    NVIDIA Tesla V100 DGXS 32 GB   \nGPT-3 175B (davinci)                          NVIDIA Tesla V100 DGXS 32 GB   \nGShard (dense)                                               Google TPU v3   \nALIGN                                                        Google TPU v3   \nMegatron-Turing NLG 530B                            NVIDIA A100 SXM4 80 GB   \nYuan 1.0                                                     Google TPU v1   \nGopher (280B)                                                Google TPU v3   \nGLaM                                                         Google TPU v4   \nERNIE 3.0 Titan             Huawei Ascend 910,NVIDIA Tesla V100 DGXS 32 GB   \nAlphaCode                                     Google TPU v4,Google TPU v4i   \nLaMDA                                                        Google TPU v3   \nChinchilla                                                   Google TPU v4   \nPaLM (540B)                                                  Google TPU v4   \nOPT-175B                                            NVIDIA A100 SXM4 80 GB   \nMinerva (540B)                                               Google TPU v4   \nGPT-3.5 (text-davinci-003)                          NVIDIA A100 SXM4 40 GB   \nLLaMA-65B                                                      NVIDIA A100   \nGPT-4                                               NVIDIA A100 SXM4 40 GB   \nPaLM 2                                                       Google TPU v4   \nClaude 2                                                     Google TPU v4   \nLlama 2-70B                                         NVIDIA A100 SXM4 80 GB   \nFalcon 180B                                         NVIDIA A100 SXM4 40 GB   \n\n                            Hardware utilization  Hardware quantity  \\\nSystem                                                                \nAlphaGo Fan                              0.30008              311.4   \nAlphaGo Lee                              0.30008              311.4   \nGNMT                                     0.32308               96.0   \nNASv3 (CIFAR-10)                         0.30008              800.0   \nAlphaGo Master                           0.30008             1543.6   \nJFT                                      0.32308               50.0   \nOpenAI TI7 DOTA 1v1                      0.30008              311.4   \nAlphaGo Zero                             0.43608             3040.0   \nAlphaZero                                0.30008               64.0   \nAmoebaNet-A (F=448)                      0.32308              450.0   \nIMPALA                                   0.32308                1.0   \nResNeXt-101 32x48d                       0.30008              336.0   \nFTW                                      0.30008              444.8   \nBigGAN-deep 512x512                      0.32308              256.0   \nRoBERTa Large                            0.32308             1024.0   \nMegatron-BERT                            0.22690              512.0   \nMegatron-LM (8.3B)                       0.11620              512.0   \nT5-3B                                    0.30008              311.4   \nT5-11B                                   0.37070              512.0   \nAlphaStar                                0.30008              384.0   \nOpenAI Five                              0.30008             1536.0   \nOpenAI Five Rerun                        0.30008              512.0   \nMeena                                    0.34390             1024.0   \nTuring-NLG                               0.30008              256.0   \nGPT-3 175B (davinci)                     0.21960            10000.0   \nGShard (dense)                           0.30008             1024.0   \nALIGN                                    0.32308              512.0   \nMegatron-Turing NLG 530B                 0.30200             4480.0   \nYuan 1.0                                 0.45000             2128.0   \nGopher (280B)                            0.37800             4096.0   \nGLaM                                     0.43608             1024.0   \nERNIE 3.0 Titan                          0.37054             1920.0   \nAlphaCode                                0.30008             3750.0   \nLaMDA                                    0.56500             1024.0   \nChinchilla                               0.42314             1740.8   \nPaLM (540B)                              0.46200             6144.0   \nOPT-175B                                 0.47120             1024.0   \nMinerva (540B)                           0.31130             1024.0   \nGPT-3.5 (text-davinci-003)               0.31130             3532.8   \nLLaMA-65B                                0.47460             2048.0   \nGPT-4                                    0.34000            25000.0   \nPaLM 2                                   0.31130             3532.8   \nClaude 2                                 0.31130             3532.8   \nLlama 2-70B                              0.37054             2611.2   \nFalcon 180B                              0.18760             4096.0   \n\n                            Training time (hours)  Training time (chip hours)  \nSystem                                                                         \nAlphaGo Fan                                375.20                1.168373e+05  \nAlphaGo Lee                                375.20                1.168373e+05  \nGNMT                                      4320.00                4.147200e+05  \nNASv3 (CIFAR-10)                           375.20                3.001600e+05  \nAlphaGo Master                            2073.98                3.201396e+06  \nJFT                                       1440.00                7.200000e+04  \nOpenAI TI7 DOTA 1v1                        375.20                1.168373e+05  \nAlphaGo Zero                               480.00                1.459200e+06  \nAlphaZero                                 1306.44                8.361216e+04  \nAmoebaNet-A (F=448)                        168.00                7.560000e+04  \nIMPALA                                     100.00                1.000000e+02  \nResNeXt-101 32x48d                        1251.00                4.203360e+05  \nFTW                                       1251.00                5.564448e+05  \nBigGAN-deep 512x512                         48.00                1.228800e+04  \nRoBERTa Large                              120.00                1.228800e+05  \nMegatron-BERT                             1392.00                7.127040e+05  \nMegatron-LM (8.3B)                         327.00                1.674240e+05  \nT5-3B                                      375.20                1.168373e+05  \nT5-11B                                     481.90                2.467328e+05  \nAlphaStar                                 1056.00                4.055040e+05  \nOpenAI Five                               7104.00                1.091174e+07  \nOpenAI Five Rerun                         1251.00                6.405120e+05  \nMeena                                      720.00                7.372800e+05  \nTuring-NLG                                1032.46                2.643098e+05  \nGPT-3 175B (davinci)                       355.20                3.552000e+06  \nGShard (dense)                            1008.00                1.032192e+06  \nALIGN                                      347.30                1.778176e+05  \nMegatron-Turing NLG 530B                   770.00                3.449600e+06  \nYuan 1.0                                   875.94                1.864000e+06  \nGopher (280B)                              920.00                3.768320e+06  \nGLaM                                      1366.00                1.398784e+06  \nERNIE 3.0 Titan                           1580.40                3.034368e+06  \nAlphaCode                                 2073.98                7.777425e+06  \nLaMDA                                     1385.00                1.418240e+06  \nChinchilla                                 994.30                1.730877e+06  \nPaLM (540B)                               1368.00                8.404992e+06  \nOPT-175B                                   793.50                8.125440e+05  \nMinerva (540B)                             696.00                7.127040e+05  \nGPT-3.5 (text-davinci-003)                2294.80                8.107069e+06  \nLLaMA-65B                                  500.00                1.024000e+06  \nGPT-4                                     2280.00                5.700000e+07  \nPaLM 2                                    2294.80                8.107069e+06  \nClaude 2                                  2294.80                8.107069e+06  \nLlama 2-70B                               4320.00                1.128038e+07  \nFalcon 180B                               4320.00                1.769472e+07  ",
      "text/html": "<div>\n<style scoped>\n    .dataframe tbody tr th:only-of-type {\n        vertical-align: middle;\n    }\n\n    .dataframe tbody tr th {\n        vertical-align: top;\n    }\n\n    .dataframe thead th {\n        text-align: right;\n    }\n</style>\n<table border=\"1\" class=\"dataframe\">\n  <thead>\n    <tr style=\"text-align: right;\">\n      <th></th>\n      <th>System</th>\n      <th>Training hardware</th>\n      <th>Hardware utilization</th>\n      <th>Hardware quantity</th>\n      <th>Training time (hours)</th>\n      <th>Training time (chip hours)</th>\n    </tr>\n    <tr>\n      <th>System</th>\n      <th></th>\n      <th></th>\n      <th></th>\n      <th></th>\n      <th></th>\n      <th></th>\n    </tr>\n  </thead>\n  <tbody>\n    <tr>\n      <th>AlphaGo Fan</th>\n      <td>AlphaGo Fan</td>\n      <td>Google TPU v3</td>\n      <td>0.30008</td>\n      <td>311.4</td>\n      <td>375.20</td>\n      <td>1.168373e+05</td>\n    </tr>\n    <tr>\n      <th>AlphaGo Lee</th>\n      <td>AlphaGo Lee</td>\n      <td>Google TPU v3</td>\n      <td>0.30008</td>\n      <td>311.4</td>\n      <td>375.20</td>\n      <td>1.168373e+05</td>\n    </tr>\n    <tr>\n      <th>GNMT</th>\n      <td>GNMT</td>\n      <td>NVIDIA Tesla K80</td>\n      <td>0.32308</td>\n      <td>96.0</td>\n      <td>4320.00</td>\n      <td>4.147200e+05</td>\n    </tr>\n    <tr>\n      <th>NASv3 (CIFAR-10)</th>\n      <td>NASv3 (CIFAR-10)</td>\n      <td>Google TPU v3</td>\n      <td>0.30008</td>\n      <td>800.0</td>\n      <td>375.20</td>\n      <td>3.001600e+05</td>\n    </tr>\n    <tr>\n      <th>AlphaGo Master</th>\n      <td>AlphaGo Master</td>\n      <td>Google TPU v1</td>\n      <td>0.30008</td>\n      <td>1543.6</td>\n      <td>2073.98</td>\n      <td>3.201396e+06</td>\n    </tr>\n    <tr>\n      <th>JFT</th>\n      <td>JFT</td>\n      <td>NVIDIA Tesla K80</td>\n      <td>0.32308</td>\n      <td>50.0</td>\n      <td>1440.00</td>\n      <td>7.200000e+04</td>\n    </tr>\n    <tr>\n      <th>OpenAI TI7 DOTA 1v1</th>\n      <td>OpenAI TI7 DOTA 1v1</td>\n      <td>Google TPU v3</td>\n      <td>0.30008</td>\n      <td>311.4</td>\n      <td>375.20</td>\n      <td>1.168373e+05</td>\n    </tr>\n    <tr>\n      <th>AlphaGo Zero</th>\n      <td>AlphaGo Zero</td>\n      <td>Google TPU v1</td>\n      <td>0.43608</td>\n      <td>3040.0</td>\n      <td>480.00</td>\n      <td>1.459200e+06</td>\n    </tr>\n    <tr>\n      <th>AlphaZero</th>\n      <td>AlphaZero</td>\n      <td>Google TPU v2</td>\n      <td>0.30008</td>\n      <td>64.0</td>\n      <td>1306.44</td>\n      <td>8.361216e+04</td>\n    </tr>\n    <tr>\n      <th>AmoebaNet-A (F=448)</th>\n      <td>AmoebaNet-A (F=448)</td>\n      <td>NVIDIA Tesla K40s</td>\n      <td>0.32308</td>\n      <td>450.0</td>\n      <td>168.00</td>\n      <td>7.560000e+04</td>\n    </tr>\n    <tr>\n      <th>IMPALA</th>\n      <td>IMPALA</td>\n      <td>NVIDIA P100</td>\n      <td>0.32308</td>\n      <td>1.0</td>\n      <td>100.00</td>\n      <td>1.000000e+02</td>\n    </tr>\n    <tr>\n      <th>ResNeXt-101 32x48d</th>\n      <td>ResNeXt-101 32x48d</td>\n      <td>NVIDIA Tesla V100 DGXS 32 GB</td>\n      <td>0.30008</td>\n      <td>336.0</td>\n      <td>1251.00</td>\n      <td>4.203360e+05</td>\n    </tr>\n    <tr>\n      <th>FTW</th>\n      <td>FTW</td>\n      <td>NVIDIA Tesla V100 DGXS 32 GB</td>\n      <td>0.30008</td>\n      <td>444.8</td>\n      <td>1251.00</td>\n      <td>5.564448e+05</td>\n    </tr>\n    <tr>\n      <th>BigGAN-deep 512x512</th>\n      <td>BigGAN-deep 512x512</td>\n      <td>Google TPU v3</td>\n      <td>0.32308</td>\n      <td>256.0</td>\n      <td>48.00</td>\n      <td>1.228800e+04</td>\n    </tr>\n    <tr>\n      <th>RoBERTa Large</th>\n      <td>RoBERTa Large</td>\n      <td>NVIDIA Tesla V100 DGXS 32 GB</td>\n      <td>0.32308</td>\n      <td>1024.0</td>\n      <td>120.00</td>\n      <td>1.228800e+05</td>\n    </tr>\n    <tr>\n      <th>Megatron-BERT</th>\n      <td>Megatron-BERT</td>\n      <td>NVIDIA Tesla V100S PCIe 32 GB</td>\n      <td>0.22690</td>\n      <td>512.0</td>\n      <td>1392.00</td>\n      <td>7.127040e+05</td>\n    </tr>\n    <tr>\n      <th>Megatron-LM (8.3B)</th>\n      <td>Megatron-LM (8.3B)</td>\n      <td>NVIDIA Tesla V100 DGXS 32 GB</td>\n      <td>0.11620</td>\n      <td>512.0</td>\n      <td>327.00</td>\n      <td>1.674240e+05</td>\n    </tr>\n    <tr>\n      <th>T5-3B</th>\n      <td>T5-3B</td>\n      <td>Google TPU v3</td>\n      <td>0.30008</td>\n      <td>311.4</td>\n      <td>375.20</td>\n      <td>1.168373e+05</td>\n    </tr>\n    <tr>\n      <th>T5-11B</th>\n      <td>T5-11B</td>\n      <td>Google TPU v3</td>\n      <td>0.37070</td>\n      <td>512.0</td>\n      <td>481.90</td>\n      <td>2.467328e+05</td>\n    </tr>\n    <tr>\n      <th>AlphaStar</th>\n      <td>AlphaStar</td>\n      <td>Google TPU v3</td>\n      <td>0.30008</td>\n      <td>384.0</td>\n      <td>1056.00</td>\n      <td>4.055040e+05</td>\n    </tr>\n    <tr>\n      <th>OpenAI Five</th>\n      <td>OpenAI Five</td>\n      <td>Google TPU v3</td>\n      <td>0.30008</td>\n      <td>1536.0</td>\n      <td>7104.00</td>\n      <td>1.091174e+07</td>\n    </tr>\n    <tr>\n      <th>OpenAI Five Rerun</th>\n      <td>OpenAI Five Rerun</td>\n      <td>NVIDIA Tesla V100 DGXS 32 GB</td>\n      <td>0.30008</td>\n      <td>512.0</td>\n      <td>1251.00</td>\n      <td>6.405120e+05</td>\n    </tr>\n    <tr>\n      <th>Meena</th>\n      <td>Meena</td>\n      <td>Google TPU v3</td>\n      <td>0.34390</td>\n      <td>1024.0</td>\n      <td>720.00</td>\n      <td>7.372800e+05</td>\n    </tr>\n    <tr>\n      <th>Turing-NLG</th>\n      <td>Turing-NLG</td>\n      <td>NVIDIA Tesla V100 DGXS 32 GB</td>\n      <td>0.30008</td>\n      <td>256.0</td>\n      <td>1032.46</td>\n      <td>2.643098e+05</td>\n    </tr>\n    <tr>\n      <th>GPT-3 175B (davinci)</th>\n      <td>GPT-3 175B (davinci)</td>\n      <td>NVIDIA Tesla V100 DGXS 32 GB</td>\n      <td>0.21960</td>\n      <td>10000.0</td>\n      <td>355.20</td>\n      <td>3.552000e+06</td>\n    </tr>\n    <tr>\n      <th>GShard (dense)</th>\n      <td>GShard (dense)</td>\n      <td>Google TPU v3</td>\n      <td>0.30008</td>\n      <td>1024.0</td>\n      <td>1008.00</td>\n      <td>1.032192e+06</td>\n    </tr>\n    <tr>\n      <th>ALIGN</th>\n      <td>ALIGN</td>\n      <td>Google TPU v3</td>\n      <td>0.32308</td>\n      <td>512.0</td>\n      <td>347.30</td>\n      <td>1.778176e+05</td>\n    </tr>\n    <tr>\n      <th>Megatron-Turing NLG 530B</th>\n      <td>Megatron-Turing NLG 530B</td>\n      <td>NVIDIA A100 SXM4 80 GB</td>\n      <td>0.30200</td>\n      <td>4480.0</td>\n      <td>770.00</td>\n      <td>3.449600e+06</td>\n    </tr>\n    <tr>\n      <th>Yuan 1.0</th>\n      <td>Yuan 1.0</td>\n      <td>Google TPU v1</td>\n      <td>0.45000</td>\n      <td>2128.0</td>\n      <td>875.94</td>\n      <td>1.864000e+06</td>\n    </tr>\n    <tr>\n      <th>Gopher (280B)</th>\n      <td>Gopher (280B)</td>\n      <td>Google TPU v3</td>\n      <td>0.37800</td>\n      <td>4096.0</td>\n      <td>920.00</td>\n      <td>3.768320e+06</td>\n    </tr>\n    <tr>\n      <th>GLaM</th>\n      <td>GLaM</td>\n      <td>Google TPU v4</td>\n      <td>0.43608</td>\n      <td>1024.0</td>\n      <td>1366.00</td>\n      <td>1.398784e+06</td>\n    </tr>\n    <tr>\n      <th>ERNIE 3.0 Titan</th>\n      <td>ERNIE 3.0 Titan</td>\n      <td>Huawei Ascend 910,NVIDIA Tesla V100 DGXS 32 GB</td>\n      <td>0.37054</td>\n      <td>1920.0</td>\n      <td>1580.40</td>\n      <td>3.034368e+06</td>\n    </tr>\n    <tr>\n      <th>AlphaCode</th>\n      <td>AlphaCode</td>\n      <td>Google TPU v4,Google TPU v4i</td>\n      <td>0.30008</td>\n      <td>3750.0</td>\n      <td>2073.98</td>\n      <td>7.777425e+06</td>\n    </tr>\n    <tr>\n      <th>LaMDA</th>\n      <td>LaMDA</td>\n      <td>Google TPU v3</td>\n      <td>0.56500</td>\n      <td>1024.0</td>\n      <td>1385.00</td>\n      <td>1.418240e+06</td>\n    </tr>\n    <tr>\n      <th>Chinchilla</th>\n      <td>Chinchilla</td>\n      <td>Google TPU v4</td>\n      <td>0.42314</td>\n      <td>1740.8</td>\n      <td>994.30</td>\n      <td>1.730877e+06</td>\n    </tr>\n    <tr>\n      <th>PaLM (540B)</th>\n      <td>PaLM (540B)</td>\n      <td>Google TPU v4</td>\n      <td>0.46200</td>\n      <td>6144.0</td>\n      <td>1368.00</td>\n      <td>8.404992e+06</td>\n    </tr>\n    <tr>\n      <th>OPT-175B</th>\n      <td>OPT-175B</td>\n      <td>NVIDIA A100 SXM4 80 GB</td>\n      <td>0.47120</td>\n      <td>1024.0</td>\n      <td>793.50</td>\n      <td>8.125440e+05</td>\n    </tr>\n    <tr>\n      <th>Minerva (540B)</th>\n      <td>Minerva (540B)</td>\n      <td>Google TPU v4</td>\n      <td>0.31130</td>\n      <td>1024.0</td>\n      <td>696.00</td>\n      <td>7.127040e+05</td>\n    </tr>\n    <tr>\n      <th>GPT-3.5 (text-davinci-003)</th>\n      <td>GPT-3.5 (text-davinci-003)</td>\n      <td>NVIDIA A100 SXM4 40 GB</td>\n      <td>0.31130</td>\n      <td>3532.8</td>\n      <td>2294.80</td>\n      <td>8.107069e+06</td>\n    </tr>\n    <tr>\n      <th>LLaMA-65B</th>\n      <td>LLaMA-65B</td>\n      <td>NVIDIA A100</td>\n      <td>0.47460</td>\n      <td>2048.0</td>\n      <td>500.00</td>\n      <td>1.024000e+06</td>\n    </tr>\n    <tr>\n      <th>GPT-4</th>\n      <td>GPT-4</td>\n      <td>NVIDIA A100 SXM4 40 GB</td>\n      <td>0.34000</td>\n      <td>25000.0</td>\n      <td>2280.00</td>\n      <td>5.700000e+07</td>\n    </tr>\n    <tr>\n      <th>PaLM 2</th>\n      <td>PaLM 2</td>\n      <td>Google TPU v4</td>\n      <td>0.31130</td>\n      <td>3532.8</td>\n      <td>2294.80</td>\n      <td>8.107069e+06</td>\n    </tr>\n    <tr>\n      <th>Claude 2</th>\n      <td>Claude 2</td>\n      <td>Google TPU v4</td>\n      <td>0.31130</td>\n      <td>3532.8</td>\n      <td>2294.80</td>\n      <td>8.107069e+06</td>\n    </tr>\n    <tr>\n      <th>Llama 2-70B</th>\n      <td>Llama 2-70B</td>\n      <td>NVIDIA A100 SXM4 80 GB</td>\n      <td>0.37054</td>\n      <td>2611.2</td>\n      <td>4320.00</td>\n      <td>1.128038e+07</td>\n    </tr>\n    <tr>\n      <th>Falcon 180B</th>\n      <td>Falcon 180B</td>\n      <td>NVIDIA A100 SXM4 40 GB</td>\n      <td>0.18760</td>\n      <td>4096.0</td>\n      <td>4320.00</td>\n      <td>1.769472e+07</td>\n    </tr>\n  </tbody>\n</table>\n</div>"
     },
     "execution_count": 59,
     "metadata": {},
     "output_type": "execute_result"
    }
   ],
   "source": [
    "frontier_pcd_df[['System', 'Training hardware', 'Hardware utilization', 'Hardware quantity', 'Training time (hours)', 'Training time (chip hours)']]"
   ],
   "metadata": {
    "collapsed": false,
    "ExecuteTime": {
     "end_time": "2024-01-31T15:08:32.545343400Z",
     "start_time": "2024-01-31T15:08:32.443319400Z"
    }
   }
  },
  {
   "cell_type": "code",
   "execution_count": 60,
   "outputs": [
    {
     "name": "stdout",
     "output_type": "stream",
     "text": [
      "Could not find price for AlphaGo Fan with hardware Google TPU v3 in 2015 on Google Cloud\n",
      "Could not find price for AlphaGo Lee with hardware Google TPU v3 in 2015 on Google Cloud\n",
      "Could not find price for GNMT with hardware NVIDIA Tesla K80 in 2016 on Amazon Web Services\n",
      "Could not find price for NASv3 (CIFAR-10) with hardware Google TPU v3 in 2016 on Google Cloud\n",
      "Could not find price for AlphaGo Master with hardware Google TPU v1 in 2016 on Google Cloud\n",
      "Could not find price for JFT with hardware NVIDIA Tesla K80 in 2017 on Amazon Web Services\n",
      "Could not find price for OpenAI TI7 DOTA 1v1 with hardware Google TPU v3 in 2017 on Google Cloud\n",
      "Could not find price for AlphaGo Zero with hardware Google TPU v1 in 2017 on Google Cloud\n",
      "Could not find price for AlphaZero with hardware Google TPU v2 in 2017 on Google Cloud\n",
      "Could not find price for AmoebaNet-A (F=448) with hardware NVIDIA Tesla K40s in 2017 on Amazon Web Services\n",
      "Could not find price for IMPALA with hardware NVIDIA P100 in 2017 on Amazon Web Services\n",
      "Could not find price for BigGAN-deep 512x512 with hardware Google TPU v3 in 2018 on Google Cloud\n",
      "Could not find price for Megatron-BERT with hardware NVIDIA Tesla V100S PCIe 32 GB in 2019 on Amazon Web Services\n",
      "Could not find price for OpenAI Five with hardware Google TPU v3 in 2018 on Google Cloud\n",
      "Could not find price for Yuan 1.0 with hardware Google TPU v1 in 2021 on Google Cloud\n",
      "Could not find price for ERNIE 3.0 Titan with hardware Huawei Ascend 910,NVIDIA Tesla V100 DGXS 32 GB in 2021 on Amazon Web Services\n",
      "Could not find price for AlphaCode with hardware Google TPU v4,Google TPU v4i in 2021 on Google Cloud\n",
      "Could not find price for LLaMA-65B with hardware NVIDIA A100 in 2022 on Amazon Web Services\n"
     ]
    },
    {
     "data": {
      "text/plain": "{'ResNeXt-101 32x48d': 2.29,\n 'FTW': 2.29,\n 'RoBERTa Large': 2.29,\n 'Megatron-LM (8.3B)': 2.29,\n 'T5-3B': 1.26,\n 'T5-11B': 1.26,\n 'AlphaStar': 1.26,\n 'OpenAI Five Rerun': 2.29,\n 'Meena': 1.26,\n 'Turing-NLG': 2.29,\n 'GPT-3 175B (davinci)': 2.29,\n 'GShard (dense)': 1.26,\n 'ALIGN': 1.26,\n 'Megatron-Turing NLG 530B': 3.0,\n 'Gopher (280B)': 1.26,\n 'GLaM': 2.03,\n 'LaMDA': 1.26,\n 'Chinchilla': 2.03,\n 'PaLM (540B)': 2.03,\n 'OPT-175B': 3.0,\n 'Minerva (540B)': 2.03,\n 'GPT-3.5 (text-davinci-003)': 2.4,\n 'GPT-4': 2.4,\n 'PaLM 2': 2.03,\n 'Claude 2': 2.03,\n 'Llama 2-70B': 3.0,\n 'Falcon 180B': 2.4}"
     },
     "execution_count": 60,
     "metadata": {},
     "output_type": "execute_result"
    }
   ],
   "source": [
    "price_colname = 'Price per chip-hour (1-year CUD)'\n",
    "system_to_price = {}\n",
    "\n",
    "for i, row in frontier_pcd_df.iterrows():\n",
    "    # Subtract training time plus 2 months from publication date\n",
    "    if pd.isna(row['Training time (hours)']):\n",
    "        continue\n",
    "\n",
    "    training_time_offset = pd.Timedelta(hours=int(row['Training time (hours)']))\n",
    "    low_buffer_time_offset = pd.Timedelta(days=30)\n",
    "    mid_buffer_time_offset = pd.Timedelta(days=60)\n",
    "    high_buffer_time_offset = pd.Timedelta(days=150)\n",
    "\n",
    "    # convert publication date from float to datetime\n",
    "    pub_date = pd.to_datetime((row['Publication date']-1970) * 365.25, unit='D', origin='unix')\n",
    "\n",
    "    high_purchase_time = pub_date - (training_time_offset + low_buffer_time_offset)\n",
    "    mid_purchase_time = pub_date - (training_time_offset + mid_buffer_time_offset)\n",
    "    low_purchase_time = pub_date - (training_time_offset + high_buffer_time_offset)\n",
    "\n",
    "    hardware_model = row['Training hardware']\n",
    "\n",
    "    orgs = row['Organization'].split(',')\n",
    "    vendor = None\n",
    "    for org in orgs:\n",
    "        for key in org_to_cloud_vendor:\n",
    "            if key in org.lower():\n",
    "                vendor = org_to_cloud_vendor[key]\n",
    "                break\n",
    "\n",
    "    chip = row['Training hardware'].split(',')[0]\n",
    "    for key in chip_to_cloud_vendor:\n",
    "        if key in chip:\n",
    "            vendor = chip_to_cloud_vendor[key]\n",
    "            break\n",
    "\n",
    "    if vendor is None:\n",
    "        vendor = 'Amazon Web Services'  # default\n",
    "\n",
    "    # print(f\"{row['System']}, {vendor}, {hardware_model}, at {mid_purchase_time}\")\n",
    "\n",
    "    # Find the price of the hardware at the time of purchase\n",
    "    closest_price_dates_df = find_closest_price_dates(vendor, hardware_model, mid_purchase_time, price_df)\n",
    "    price_per_chip_hour = None\n",
    "    for i, price_row in closest_price_dates_df.iterrows():\n",
    "        if price_row['Price date'] <= mid_purchase_time:\n",
    "            price_per_chip_hour = price_row[price_colname]\n",
    "            break\n",
    "    if price_per_chip_hour is None:\n",
    "        for i, price_row in closest_price_dates_df.iterrows():\n",
    "            if price_row['Price date'] > mid_purchase_time:\n",
    "                price_per_chip_hour = price_row[price_colname]\n",
    "                break\n",
    "    if type(price_per_chip_hour) is str:\n",
    "        system_to_price[row['System']] = float(price_per_chip_hour.strip('$'))\n",
    "    else:\n",
    "        print(f\"Could not find price for {row['System']} with hardware {hardware_model} in {mid_purchase_time.year} on {vendor}\")\n",
    "        continue\n",
    "\n",
    "system_to_price"
   ],
   "metadata": {
    "collapsed": false,
    "ExecuteTime": {
     "end_time": "2024-01-31T15:08:33.493098900Z",
     "start_time": "2024-01-31T15:08:32.493971700Z"
    }
   }
  },
  {
   "cell_type": "code",
   "execution_count": 61,
   "outputs": [
    {
<<<<<<< HEAD
      "cell_type": "code",
      "execution_count": 12,
      "metadata": {},
      "outputs": [
        {
          "name": "stderr",
          "output_type": "stream",
          "text": [
            "/var/folders/s2/stl5t_bn7xg9vdfxxr71rzrc0000gn/T/ipykernel_75116/1143589437.py:9: SettingWithCopyWarning: \n",
            "A value is trying to be set on a copy of a slice from a DataFrame.\n",
            "Try using .loc[row_indexer,col_indexer] = value instead\n",
            "\n",
            "See the caveats in the documentation: https://pandas.pydata.org/pandas-docs/stable/user_guide/indexing.html#returning-a-view-versus-a-copy\n",
            "  frontier_pcd_df['Training time (chip hours)'] = chip_hours\n"
          ]
        }
      ],
      "source": [
        "chip_hours = []\n",
        "for i, row in frontier_pcd_df.iterrows():\n",
        "    if pd.isna(row['Hardware quantity']) or pd.isna(row['Training time (hours)']):\n",
        "        # TODO impute missing values\n",
        "        chip_hours.append(np.nan)\n",
        "    else:\n",
        "        chip_hours.append(row['Hardware quantity'] * row['Training time (hours)'])\n",
        "\n",
        "frontier_pcd_df['Training time (chip hours)'] = chip_hours"
      ]
=======
     "name": "stdout",
     "output_type": "stream",
     "text": [
      "Could not find a hardware price for AlphaGo Fan.\n",
      "Could not find a hardware price for AlphaGo Lee.\n",
      "Could not find a hardware price for GNMT.\n",
      "Could not find a hardware price for NASv3 (CIFAR-10).\n",
      "Could not find a hardware price for AlphaGo Master.\n",
      "Could not find a hardware price for JFT.\n",
      "Could not find a hardware price for OpenAI TI7 DOTA 1v1.\n",
      "Could not find a hardware price for AlphaGo Zero.\n",
      "Could not find a hardware price for AlphaZero.\n",
      "Could not find a hardware price for AmoebaNet-A (F=448).\n",
      "Could not find a hardware price for IMPALA.\n",
      "Could not find a hardware price for BigGAN-deep 512x512.\n",
      "Could not find a hardware price for Megatron-BERT.\n",
      "Could not find a hardware price for OpenAI Five.\n",
      "Could not find a hardware price for Yuan 1.0.\n",
      "Could not find a hardware price for ERNIE 3.0 Titan.\n",
      "Could not find a hardware price for AlphaCode.\n",
      "Could not find a hardware price for LLaMA-65B.\n"
     ]
>>>>>>> 3d18b9c4
    },
    {
     "data": {
      "text/plain": "{'ResNeXt-101 32x48d': 962569.4400000001,\n 'FTW': 1274258.5920000002,\n 'RoBERTa Large': 281395.2,\n 'Megatron-LM (8.3B)': 383400.96,\n 'T5-3B': 147214.9728,\n 'T5-11B': 310883.328,\n 'AlphaStar': 510935.04,\n 'OpenAI Five Rerun': 1466772.48,\n 'Meena': 928972.8,\n 'Turing-NLG': 605269.3504,\n 'GPT-3 175B (davinci)': 8134080.0,\n 'GShard (dense)': 1300561.92,\n 'ALIGN': 224050.176,\n 'Megatron-Turing NLG 530B': 10348800.0,\n 'Gopher (280B)': 4748083.2,\n 'GLaM': 2839531.5199999996,\n 'LaMDA': 1786982.4,\n 'Chinchilla': 3513681.2031999994,\n 'PaLM (540B)': 17062133.759999998,\n 'OPT-175B': 2437632.0,\n 'Minerva (540B)': 18508922.88,\n 'GPT-3.5 (text-davinci-003)': 19456966.656000003,\n 'GPT-4': 136800000.0,\n 'PaLM 2': 16457350.963200001,\n 'Claude 2': 16457350.963200001,\n 'Llama 2-70B': 33841152.0,\n 'Falcon 180B': 42467328.0}"
     },
     "execution_count": 61,
     "metadata": {},
     "output_type": "execute_result"
    }
   ],
   "source": [
    "# calculate training compute cost from training time and hardware\n",
    "system_to_cost = {}\n",
    "for i, row in frontier_pcd_df.iterrows():\n",
    "    cost = estimate_cost(row, system_to_price)\n",
    "    if cost is None:\n",
    "        continue\n",
    "    system_to_cost[row['System']] = cost\n",
    "\n",
    "system_to_cost"
   ],
   "metadata": {
    "collapsed": false,
    "ExecuteTime": {
     "end_time": "2024-01-31T15:08:33.493098900Z",
     "start_time": "2024-01-31T15:08:32.789438500Z"
    }
   }
  },
  {
   "cell_type": "code",
   "execution_count": 62,
   "outputs": [
    {
     "data": {
      "text/plain": "27"
     },
     "execution_count": 62,
     "metadata": {},
     "output_type": "execute_result"
    }
   ],
   "source": [
    "len(system_to_cost)"
   ],
   "metadata": {
    "collapsed": false,
    "ExecuteTime": {
     "end_time": "2024-01-31T15:08:33.494098300Z",
     "start_time": "2024-01-31T15:08:32.789438500Z"
    }
   }
  },
  {
   "cell_type": "code",
   "execution_count": 63,
   "outputs": [
    {
<<<<<<< HEAD
      "cell_type": "code",
      "execution_count": 13,
      "metadata": {},
      "outputs": [
        {
          "name": "stdout",
          "output_type": "stream",
          "text": [
            "Price date: 2019-07-01 00:00:00\n",
            "Price: $1.26\n"
          ]
        }
      ],
      "source": [
        "# Example usage\n",
        "example_vendor = \"Google Cloud\"\n",
        "example_hardware_model = \"Google TPU v3\"\n",
        "example_date = \"2019-07-15\" # Example date, format should be YYYY-MM-DD\n",
        "\n",
        "# Find the row\n",
        "closest_row_df = find_closest_price_dates(example_vendor, example_hardware_model, example_date, price_df)\n",
        "\n",
        "for i, row in closest_row_df.iterrows():\n",
        "    if row['Price date'] <= pd.to_datetime(example_date):\n",
        "        print(f\"Price date: {row['Price date']}\")\n",
        "        print(f\"Price: {row['Price per chip-hour (1-year CUD)']}\")\n",
        "        break    "
      ]
    },
    {
      "cell_type": "code",
      "execution_count": 14,
      "metadata": {},
      "outputs": [],
      "source": [
        "org_to_cloud_vendor = {\n",
        "    'google': 'Google Cloud',\n",
        "    'deepmind': 'Google Cloud',\n",
        "    'microsoft': 'Microsoft Azure',\n",
        "    'openai': 'Microsoft Azure',\n",
        "}"
      ]
    },
    {
      "cell_type": "code",
      "execution_count": 36,
      "metadata": {},
      "outputs": [
        {
          "name": "stdout",
          "output_type": "stream",
          "text": [
            "==== System: AlphaGo Fan ====\n",
            "Training time is required but no value found\n",
            "\n",
            "==== System: AlphaGo Lee ====\n",
            "Training time is required but no value found\n",
            "\n",
            "==== System: GNMT ====\n",
            "Trying NVIDIA Tesla K80 at 2016-01-30 00:00:00\n",
            "Trying Google Cloud, Price per chip-hour (1-year CUD)\n",
            "Could not find price\n",
            "Trying Google Cloud, Price per chip-hour (3-year CUD)\n",
            "Could not find price\n",
            "Trying Google Cloud, Price per chip-hour (on-demand)\n",
            "Found price: 1.4\n",
            "\n",
            "==== System: NASv3 (CIFAR-10) ====\n",
            "Training time is required but no value found\n",
            "\n",
            "==== System: AlphaGo Master ====\n",
            "Training time is required but no value found\n",
            "\n",
            "==== System: JFT ====\n",
            "Trying NVIDIA Tesla K80 at 2017-03-12 00:00:00\n",
            "Trying Google Cloud, Price per chip-hour (1-year CUD)\n",
            "Could not find price\n",
            "Trying Google Cloud, Price per chip-hour (3-year CUD)\n",
            "Could not find price\n",
            "Trying Google Cloud, Price per chip-hour (on-demand)\n",
            "Found price: 1.4\n",
            "\n",
            "==== System: OpenAI TI7 DOTA 1v1 ====\n",
            "Training time is required but no value found\n",
            "\n",
            "==== System: AlphaGo Zero ====\n",
            "Trying Google TPU v1 at 2017-07-30 00:00:00\n",
            "Trying Google Cloud, Price per chip-hour (1-year CUD)\n",
            "Could not find price\n",
            "Trying Google Cloud, Price per chip-hour (3-year CUD)\n",
            "Could not find price\n",
            "Trying Google Cloud, Price per chip-hour (on-demand)\n",
            "Could not find price\n",
            "Estimating price from FLOP/s and FLOP/$ trend\n",
            "Could not find FLOP/s for Google TPU v1\n",
            "==== System: AlphaZero ====\n",
            "Training time is required but no value found\n",
            "\n",
            "==== System: AmoebaNet-A (F=448) ====\n",
            "Trying NVIDIA Tesla K40s at 2017-11-30 00:00:00\n",
            "Trying Google Cloud, Price per chip-hour (1-year CUD)\n",
            "Could not find price\n",
            "Trying Google Cloud, Price per chip-hour (3-year CUD)\n",
            "Could not find price\n",
            "Trying Google Cloud, Price per chip-hour (on-demand)\n",
            "Could not find price\n",
            "Trying Amazon Web Services, Price per chip-hour (1-year CUD)\n",
            "Could not find price\n",
            "Trying Amazon Web Services, Price per chip-hour (3-year CUD)\n",
            "Could not find price\n",
            "Trying Amazon Web Services, Price per chip-hour (on-demand)\n",
            "Could not find price\n",
            "Trying Microsoft Azure, Price per chip-hour (1-year CUD)\n",
            "Could not find price\n",
            "Trying Microsoft Azure, Price per chip-hour (3-year CUD)\n",
            "Could not find price\n",
            "Trying Microsoft Azure, Price per chip-hour (on-demand)\n",
            "Could not find price\n",
            "Estimating price from FLOP/s and FLOP/$ trend\n",
            "Estimated price: 0.05271257202460601\n",
            "\n",
            "==== System: IMPALA ====\n",
            "Trying NVIDIA P100 at 2017-12-02 20:00:00\n",
            "Trying Google Cloud, Price per chip-hour (1-year CUD)\n",
            "Could not find price\n",
            "Trying Google Cloud, Price per chip-hour (3-year CUD)\n",
            "Could not find price\n",
            "Trying Google Cloud, Price per chip-hour (on-demand)\n",
            "Found price: 1.46\n",
            "\n",
            "==== System: ResNeXt-101 32x48d ====\n",
            "Training time is required but no value found\n",
            "\n",
            "==== System: FTW ====\n",
            "Training time is required but no value found\n",
            "\n",
            "==== System: BigGAN-deep 512x512 ====\n",
            "Trying Google TPU v3 at 2018-07-28 00:00:00\n",
            "Trying Google Cloud, Price per chip-hour (1-year CUD)\n",
            "Could not find price\n",
            "Trying Google Cloud, Price per chip-hour (3-year CUD)\n",
            "Could not find price\n",
            "Trying Google Cloud, Price per chip-hour (on-demand)\n",
            "Found price: 2.0\n",
            "\n",
            "==== System: RoBERTa Large ====\n",
            "Trying NVIDIA Tesla V100 DGXS 32 GB at 2019-04-27 00:00:00\n",
            "Trying Amazon Web Services, Price per chip-hour (1-year CUD)\n",
            "Found price: 2.29\n",
            "\n",
            "==== System: Megatron-BERT ====\n",
            "Trying NVIDIA Tesla V100S PCIe 32 GB at 2019-05-22 00:00:00\n",
            "Trying Amazon Web Services, Price per chip-hour (1-year CUD)\n",
            "Could not find price\n",
            "Trying Amazon Web Services, Price per chip-hour (3-year CUD)\n",
            "Could not find price\n",
            "Trying Amazon Web Services, Price per chip-hour (on-demand)\n",
            "Could not find price\n",
            "Trying Microsoft Azure, Price per chip-hour (1-year CUD)\n",
            "Could not find price\n",
            "Trying Microsoft Azure, Price per chip-hour (3-year CUD)\n",
            "Could not find price\n",
            "Trying Microsoft Azure, Price per chip-hour (on-demand)\n",
            "Could not find price\n",
            "Trying Google Cloud, Price per chip-hour (1-year CUD)\n",
            "Could not find price\n",
            "Trying Google Cloud, Price per chip-hour (3-year CUD)\n",
            "Could not find price\n",
            "Trying Google Cloud, Price per chip-hour (on-demand)\n",
            "Could not find price\n",
            "Estimating price from FLOP/s and FLOP/$ trend\n",
            "Estimated price: 0.1051277082983274\n",
            "\n",
            "==== System: Megatron-LM (8.3B) ====\n",
            "Trying NVIDIA Tesla V100 DGXS 32 GB at 2019-07-05 09:00:00\n",
            "Trying Amazon Web Services, Price per chip-hour (1-year CUD)\n",
            "Found price: 2.29\n",
            "\n",
            "==== System: T5-3B ====\n",
            "Training time is required but no value found\n",
            "\n",
            "==== System: T5-11B ====\n",
            "Trying Google TPU v3 at 2019-08-03 23:00:00\n",
            "Trying Google Cloud, Price per chip-hour (1-year CUD)\n",
            "Found price: 1.26\n",
            "\n",
            "==== System: AlphaStar ====\n",
            "Trying Google TPU v3 at 2019-07-18 00:00:00\n",
            "Trying Google Cloud, Price per chip-hour (1-year CUD)\n",
            "Found price: 1.26\n",
            "\n",
            "==== System: OpenAI Five ====\n",
            "Could not find hardware model for OpenAI Five\n",
            "\n",
            "==== System: OpenAI Five Rerun ====\n",
            "Training time is required but no value found\n",
            "\n",
            "==== System: Meena ====\n",
            "Trying Google TPU v3 at 2019-10-30 00:00:00\n",
            "Trying Google Cloud, Price per chip-hour (1-year CUD)\n",
            "Found price: 1.26\n",
            "\n",
            "==== System: Turing-NLG ====\n",
            "Training time is required but no value found\n",
            "\n",
            "==== System: GPT-3 175B (davinci) ====\n",
            "Trying NVIDIA Tesla V100 DGXS 32 GB at 2020-03-14 05:00:00\n",
            "Trying Microsoft Azure, Price per chip-hour (1-year CUD)\n",
            "Could not find price\n",
            "Trying Microsoft Azure, Price per chip-hour (3-year CUD)\n",
            "Could not find price\n",
            "Trying Microsoft Azure, Price per chip-hour (on-demand)\n",
            "Could not find price\n",
            "Trying Amazon Web Services, Price per chip-hour (1-year CUD)\n",
            "Found price: 2.29\n",
            "\n",
            "==== System: GShard (dense) ====\n",
            "Trying Google TPU v3 at 2020-03-20 00:00:00\n",
            "Trying Google Cloud, Price per chip-hour (1-year CUD)\n",
            "Found price: 1.26\n",
            "\n",
            "==== System: ALIGN ====\n",
            "Trying Google TPU v3 at 2021-03-28 13:00:00\n",
            "Trying Google Cloud, Price per chip-hour (1-year CUD)\n",
            "Found price: 1.26\n",
            "\n",
            "==== System: Megatron-Turing NLG 530B ====\n",
            "Trying NVIDIA A100 SXM4 80 GB at 2021-07-10 22:00:00\n",
            "Trying Microsoft Azure, Price per chip-hour (1-year CUD)\n",
            "Found price: 2.62\n",
            "\n",
            "==== System: Yuan 1.0 ====\n",
            "Training time is required but no value found\n",
            "\n",
            "==== System: Gopher (280B) ====\n",
            "Trying Google TPU v3 at 2021-08-31 16:00:00\n",
            "Trying Google Cloud, Price per chip-hour (1-year CUD)\n",
            "Found price: 1.26\n",
            "\n",
            "==== System: GLaM ====\n",
            "Trying Google TPU v4 at 2021-08-18 02:00:00\n",
            "Trying Google Cloud, Price per chip-hour (1-year CUD)\n",
            "Found price: 2.03\n",
            "\n",
            "==== System: ERNIE 3.0 Titan ====\n",
            "Training time is required but no value found\n",
            "\n",
            "==== System: AlphaCode ====\n",
            "Training time is required but no value found\n",
            "\n",
            "==== System: LaMDA ====\n",
            "Trying Google TPU v3 at 2021-10-15 07:00:00\n",
            "Trying Google Cloud, Price per chip-hour (1-year CUD)\n",
            "Found price: 1.26\n",
            "\n",
            "==== System: Chinchilla ====\n",
            "Training time is required but no value found\n",
            "\n",
            "==== System: PaLM (540B) ====\n",
            "Trying Google TPU v4 at 2021-12-08 00:00:00\n",
            "Trying Google Cloud, Price per chip-hour (1-year CUD)\n",
            "Found price: 2.03\n",
            "\n",
            "==== System: OPT-175B ====\n",
            "Trying NVIDIA A100 SXM4 80 GB at 2022-01-28 23:00:00\n",
            "Trying Amazon Web Services, Price per chip-hour (1-year CUD)\n",
            "Found price: 3.0\n",
            "\n",
            "==== System: Minerva (540B) ====\n",
            "Trying Google TPU v4 at 2022-04-01 00:00:00\n",
            "Trying Google Cloud, Price per chip-hour (1-year CUD)\n",
            "Found price: 2.03\n",
            "\n",
            "==== System: GPT-3.5 (text-davinci-003) ====\n",
            "Training time is required but no value found\n",
            "\n",
            "==== System: LLaMA-65B ====\n",
            "Trying NVIDIA A100 at 2022-12-05 04:00:00\n",
            "Trying Amazon Web Services, Price per chip-hour (1-year CUD)\n",
            "Could not find price\n",
            "Trying Amazon Web Services, Price per chip-hour (3-year CUD)\n",
            "Could not find price\n",
            "Trying Amazon Web Services, Price per chip-hour (on-demand)\n",
            "Could not find price\n",
            "Trying Microsoft Azure, Price per chip-hour (1-year CUD)\n",
            "Found price: 2.35\n",
            "\n",
            "==== System: GPT-4 ====\n",
            "Trying NVIDIA A100 SXM4 40 GB at 2022-10-11 00:00:00\n",
            "Trying Microsoft Azure, Price per chip-hour (1-year CUD)\n",
            "Could not find price\n",
            "Trying Microsoft Azure, Price per chip-hour (3-year CUD)\n",
            "Could not find price\n",
            "Trying Microsoft Azure, Price per chip-hour (on-demand)\n",
            "Could not find price\n",
            "Trying Amazon Web Services, Price per chip-hour (1-year CUD)\n",
            "Found price: 2.4\n",
            "\n",
            "==== System: PaLM 2 ====\n",
            "Training time is required but no value found\n",
            "\n",
            "==== System: Claude 2 ====\n",
            "Training time is required but no value found\n",
            "\n",
            "==== System: Llama 2-70B ====\n",
            "Trying NVIDIA A100 SXM4 80 GB at 2022-11-20 00:00:00\n",
            "Trying Amazon Web Services, Price per chip-hour (1-year CUD)\n",
            "Found price: 3.0\n",
            "\n",
            "==== System: Falcon 180B ====\n",
            "Trying NVIDIA A100 SXM4 40 GB at 2023-01-09 00:00:00\n",
            "Trying Amazon Web Services, Price per chip-hour (1-year CUD)\n",
            "Found price: 2.4\n",
            "\n"
          ]
        },
        {
          "data": {
            "text/plain": [
              "{'GNMT': 1.4,\n",
              " 'JFT': 1.4,\n",
              " 'AmoebaNet-A (F=448)': 0.05271257202460601,\n",
              " 'IMPALA': 1.46,\n",
              " 'BigGAN-deep 512x512': 2.0,\n",
              " 'RoBERTa Large': 2.29,\n",
              " 'Megatron-BERT': 0.1051277082983274,\n",
              " 'Megatron-LM (8.3B)': 2.29,\n",
              " 'T5-11B': 1.26,\n",
              " 'AlphaStar': 1.26,\n",
              " 'Meena': 1.26,\n",
              " 'GPT-3 175B (davinci)': 2.29,\n",
              " 'GShard (dense)': 1.26,\n",
              " 'ALIGN': 1.26,\n",
              " 'Megatron-Turing NLG 530B': 2.62,\n",
              " 'Gopher (280B)': 1.26,\n",
              " 'GLaM': 2.03,\n",
              " 'LaMDA': 1.26,\n",
              " 'PaLM (540B)': 2.03,\n",
              " 'OPT-175B': 3.0,\n",
              " 'Minerva (540B)': 2.03,\n",
              " 'LLaMA-65B': 2.35,\n",
              " 'GPT-4': 2.4,\n",
              " 'Llama 2-70B': 3.0,\n",
              " 'Falcon 180B': 2.4}"
=======
     "data": {
      "application/vnd.plotly.v1+json": {
       "data": [
        {
         "line": {
          "color": "#034752"
         },
         "mode": "markers+text",
         "name": "ResNeXt-101 32x48d",
         "text": "ResNeXt-101 32x48d",
         "textposition": "top center",
         "x": [
          2018.3360730593606
         ],
         "y": [
          962569.4400000001
         ],
         "type": "scatter"
        },
        {
         "line": {
          "color": "#034752"
         },
         "mode": "markers+text",
         "name": "FTW",
         "text": "FTW",
         "textposition": "top center",
         "x": [
          2018.5054794520547
         ],
         "y": [
          1274258.5920000002
         ],
         "type": "scatter"
        },
        {
         "line": {
          "color": "#034752"
         },
         "mode": "markers+text",
         "name": "RoBERTa Large",
         "text": "RoBERTa Large",
         "textposition": "top center",
         "x": [
          2019.5
         ],
         "y": [
          281395.2
         ],
         "type": "scatter"
        },
        {
         "line": {
          "color": "#034752"
         },
         "mode": "markers+text",
         "name": "Megatron-LM (8.3B)",
         "text": "Megatron-LM (8.3B)",
         "textposition": "top center",
         "x": [
          2019.7105022831051
         ],
         "y": [
          383400.96
         ],
         "type": "scatter"
        },
        {
         "line": {
          "color": "#034752"
         },
         "mode": "markers+text",
         "name": "T5-3B",
         "text": "T5-3B",
         "textposition": "top center",
         "x": [
          2019.8102739726028
         ],
         "y": [
          147214.9728
         ],
         "type": "scatter"
        },
        {
         "line": {
          "color": "#034752"
         },
         "mode": "markers+text",
         "name": "T5-11B",
         "text": "T5-11B",
         "textposition": "top center",
         "x": [
          2019.8102739726028
         ],
         "y": [
          310883.328
         ],
         "type": "scatter"
        },
        {
         "line": {
          "color": "#034752"
         },
         "mode": "markers+text",
         "name": "AlphaStar",
         "text": "AlphaStar",
         "textposition": "top center",
         "x": [
          2019.8294520547945
         ],
         "y": [
          510935.04
         ],
         "type": "scatter"
        },
        {
         "line": {
          "color": "#034752"
         },
         "mode": "markers+text",
         "name": "OpenAI Five Rerun",
         "text": "OpenAI Five Rerun",
         "textposition": "top center",
         "x": [
          2019.9495433789955
         ],
         "y": [
          1466772.48
         ],
         "type": "scatter"
        },
        {
         "line": {
          "color": "#034752"
         },
         "mode": "markers+text",
         "name": "Meena",
         "text": "Meena",
         "textposition": "top center",
         "x": [
          2020.0739726027398
         ],
         "y": [
          928972.8
         ],
         "type": "scatter"
        },
        {
         "line": {
          "color": "#034752"
         },
         "mode": "markers+text",
         "name": "Turing-NLG",
         "text": "Turing-NLG",
         "textposition": "top center",
         "x": [
          2020.116210045662
         ],
         "y": [
          605269.3504
         ],
         "type": "scatter"
        },
        {
         "line": {
          "color": "#034752"
         },
         "mode": "markers+text",
         "name": "GPT-3 175B (davinci)",
         "text": "GPT-3 175B (davinci)",
         "textposition": "top center",
         "x": [
          2020.407305936073
         ],
         "y": [
          8134080.0
         ],
         "type": "scatter"
        },
        {
         "line": {
          "color": "#034752"
         },
         "mode": "markers+text",
         "name": "GShard (dense)",
         "text": "GShard (dense)",
         "textposition": "top center",
         "x": [
          2020.4961187214612
         ],
         "y": [
          1300561.92
         ],
         "type": "scatter"
        },
        {
         "line": {
          "color": "#034752"
         },
         "mode": "markers+text",
         "name": "ALIGN",
         "text": "ALIGN",
         "textposition": "top center",
         "x": [
          2021.4440639269408
         ],
         "y": [
          224050.176
         ],
         "type": "scatter"
        },
        {
         "line": {
          "color": "#034752"
         },
         "mode": "markers+text",
         "name": "Megatron-Turing NLG 530B",
         "text": "Megatron-Turing NLG 530B",
         "textposition": "top center",
         "x": [
          2021.777397260274
         ],
         "y": [
          1.03488E7
         ],
         "type": "scatter"
        },
        {
         "line": {
          "color": "#034752"
         },
         "mode": "markers+text",
         "name": "Gopher (280B)",
         "text": "Gopher (280B)",
         "textposition": "top center",
         "x": [
          2021.9358447488585
         ],
         "y": [
          4748083.2
         ],
         "type": "scatter"
        },
        {
         "line": {
          "color": "#034752"
         },
         "mode": "markers+text",
         "name": "GLaM",
         "text": "GLaM",
         "textposition": "top center",
         "x": [
          2021.9495433789955
         ],
         "y": [
          2839531.5199999996
         ],
         "type": "scatter"
        },
        {
         "line": {
          "color": "#034752"
         },
         "mode": "markers+text",
         "name": "LaMDA",
         "text": "LaMDA",
         "textposition": "top center",
         "x": [
          2022.10799086758
         ],
         "y": [
          1786982.4
         ],
         "type": "scatter"
        },
        {
         "line": {
          "color": "#034752"
         },
         "mode": "markers+text",
         "name": "Chinchilla",
         "text": "Chinchilla",
         "textposition": "top center",
         "x": [
          2022.2433789954339
         ],
         "y": [
          3513681.2031999994
         ],
         "type": "scatter"
        },
        {
         "line": {
          "color": "#034752"
         },
         "mode": "markers+text",
         "name": "PaLM (540B)",
         "text": "PaLM (540B)",
         "textposition": "top center",
         "x": [
          2022.2582191780823
         ],
         "y": [
          1.7062133759999998E7
         ],
         "type": "scatter"
        },
        {
         "line": {
          "color": "#034752"
         },
         "mode": "markers+text",
         "name": "OPT-175B",
         "text": "OPT-175B",
         "textposition": "top center",
         "x": [
          2022.3360730593606
         ],
         "y": [
          2437632.0
         ],
         "type": "scatter"
        },
        {
         "line": {
          "color": "#034752"
         },
         "mode": "markers+text",
         "name": "Minerva (540B)",
         "text": "Minerva (540B)",
         "textposition": "top center",
         "x": [
          2022.4933789954339
         ],
         "y": [
          1.850892288E7
         ],
         "type": "scatter"
        },
        {
         "line": {
          "color": "#034752"
         },
         "mode": "markers+text",
         "name": "GPT-3.5 (text-davinci-003)",
         "text": "GPT-3.5 (text-davinci-003)",
         "textposition": "top center",
         "x": [
          2022.907305936073
         ],
         "y": [
          1.9456966656000003E7
         ],
         "type": "scatter"
        },
        {
         "line": {
          "color": "#034752"
         },
         "mode": "markers+text",
         "name": "GPT-4",
         "text": "GPT-4",
         "textposition": "top center",
         "x": [
          2023.2050228310502
         ],
         "y": [
          1.368E8
         ],
         "type": "scatter"
        },
        {
         "line": {
          "color": "#034752"
         },
         "mode": "markers+text",
         "name": "PaLM 2",
         "text": "PaLM 2",
         "textposition": "top center",
         "x": [
          2023.35799086758
         ],
         "y": [
          1.6457350963200001E7
         ],
         "type": "scatter"
        },
        {
         "line": {
          "color": "#034752"
         },
         "mode": "markers+text",
         "name": "Claude 2",
         "text": "Claude 2",
         "textposition": "top center",
         "x": [
          2023.527397260274
         ],
         "y": [
          1.6457350963200001E7
         ],
         "type": "scatter"
        },
        {
         "line": {
          "color": "#034752"
         },
         "mode": "markers+text",
         "name": "Llama 2-70B",
         "text": "Llama 2-70B",
         "textposition": "top center",
         "x": [
          2023.5465753424658
         ],
         "y": [
          3.3841152E7
         ],
         "type": "scatter"
        },
        {
         "line": {
          "color": "#034752"
         },
         "mode": "markers+text",
         "name": "Falcon 180B",
         "text": "Falcon 180B",
         "textposition": "top center",
         "x": [
          2023.6803652968038
         ],
         "y": [
          4.2467328E7
         ],
         "type": "scatter"
        }
       ],
       "layout": {
        "template": {
         "data": {
          "histogram2dcontour": [
           {
            "type": "histogram2dcontour",
            "colorbar": {
             "outlinewidth": 0,
             "ticks": ""
            },
            "colorscale": [
             [
              0.0,
              "#0d0887"
             ],
             [
              0.1111111111111111,
              "#46039f"
             ],
             [
              0.2222222222222222,
              "#7201a8"
             ],
             [
              0.3333333333333333,
              "#9c179e"
             ],
             [
              0.4444444444444444,
              "#bd3786"
             ],
             [
              0.5555555555555556,
              "#d8576b"
             ],
             [
              0.6666666666666666,
              "#ed7953"
             ],
             [
              0.7777777777777778,
              "#fb9f3a"
             ],
             [
              0.8888888888888888,
              "#fdca26"
             ],
             [
              1.0,
              "#f0f921"
             ]
            ]
           }
          ],
          "choropleth": [
           {
            "type": "choropleth",
            "colorbar": {
             "outlinewidth": 0,
             "ticks": ""
            }
           }
          ],
          "histogram2d": [
           {
            "type": "histogram2d",
            "colorbar": {
             "outlinewidth": 0,
             "ticks": ""
            },
            "colorscale": [
             [
              0.0,
              "#0d0887"
             ],
             [
              0.1111111111111111,
              "#46039f"
             ],
             [
              0.2222222222222222,
              "#7201a8"
             ],
             [
              0.3333333333333333,
              "#9c179e"
             ],
             [
              0.4444444444444444,
              "#bd3786"
             ],
             [
              0.5555555555555556,
              "#d8576b"
             ],
             [
              0.6666666666666666,
              "#ed7953"
             ],
             [
              0.7777777777777778,
              "#fb9f3a"
             ],
             [
              0.8888888888888888,
              "#fdca26"
             ],
             [
              1.0,
              "#f0f921"
             ]
            ]
           }
          ],
          "heatmap": [
           {
            "type": "heatmap",
            "colorbar": {
             "outlinewidth": 0,
             "ticks": ""
            },
            "colorscale": [
             [
              0.0,
              "#0d0887"
             ],
             [
              0.1111111111111111,
              "#46039f"
             ],
             [
              0.2222222222222222,
              "#7201a8"
             ],
             [
              0.3333333333333333,
              "#9c179e"
             ],
             [
              0.4444444444444444,
              "#bd3786"
             ],
             [
              0.5555555555555556,
              "#d8576b"
             ],
             [
              0.6666666666666666,
              "#ed7953"
             ],
             [
              0.7777777777777778,
              "#fb9f3a"
             ],
             [
              0.8888888888888888,
              "#fdca26"
             ],
             [
              1.0,
              "#f0f921"
             ]
            ]
           }
          ],
          "heatmapgl": [
           {
            "type": "heatmapgl",
            "colorbar": {
             "outlinewidth": 0,
             "ticks": ""
            },
            "colorscale": [
             [
              0.0,
              "#0d0887"
             ],
             [
              0.1111111111111111,
              "#46039f"
             ],
             [
              0.2222222222222222,
              "#7201a8"
             ],
             [
              0.3333333333333333,
              "#9c179e"
             ],
             [
              0.4444444444444444,
              "#bd3786"
             ],
             [
              0.5555555555555556,
              "#d8576b"
             ],
             [
              0.6666666666666666,
              "#ed7953"
             ],
             [
              0.7777777777777778,
              "#fb9f3a"
             ],
             [
              0.8888888888888888,
              "#fdca26"
             ],
             [
              1.0,
              "#f0f921"
             ]
            ]
           }
          ],
          "contourcarpet": [
           {
            "type": "contourcarpet",
            "colorbar": {
             "outlinewidth": 0,
             "ticks": ""
            }
           }
          ],
          "contour": [
           {
            "type": "contour",
            "colorbar": {
             "outlinewidth": 0,
             "ticks": ""
            },
            "colorscale": [
             [
              0.0,
              "#0d0887"
             ],
             [
              0.1111111111111111,
              "#46039f"
             ],
             [
              0.2222222222222222,
              "#7201a8"
             ],
             [
              0.3333333333333333,
              "#9c179e"
             ],
             [
              0.4444444444444444,
              "#bd3786"
             ],
             [
              0.5555555555555556,
              "#d8576b"
             ],
             [
              0.6666666666666666,
              "#ed7953"
             ],
             [
              0.7777777777777778,
              "#fb9f3a"
             ],
             [
              0.8888888888888888,
              "#fdca26"
             ],
             [
              1.0,
              "#f0f921"
             ]
            ]
           }
          ],
          "surface": [
           {
            "type": "surface",
            "colorbar": {
             "outlinewidth": 0,
             "ticks": ""
            },
            "colorscale": [
             [
              0.0,
              "#0d0887"
             ],
             [
              0.1111111111111111,
              "#46039f"
             ],
             [
              0.2222222222222222,
              "#7201a8"
             ],
             [
              0.3333333333333333,
              "#9c179e"
             ],
             [
              0.4444444444444444,
              "#bd3786"
             ],
             [
              0.5555555555555556,
              "#d8576b"
             ],
             [
              0.6666666666666666,
              "#ed7953"
             ],
             [
              0.7777777777777778,
              "#fb9f3a"
             ],
             [
              0.8888888888888888,
              "#fdca26"
             ],
             [
              1.0,
              "#f0f921"
             ]
>>>>>>> 3d18b9c4
            ]
           }
          ],
          "mesh3d": [
           {
            "type": "mesh3d",
            "colorbar": {
             "outlinewidth": 0,
             "ticks": ""
            }
           }
          ],
          "scatter": [
           {
            "fillpattern": {
             "fillmode": "overlay",
             "size": 10,
             "solidity": 0.2
            },
            "type": "scatter"
           }
          ],
          "parcoords": [
           {
            "type": "parcoords",
            "line": {
             "colorbar": {
              "outlinewidth": 0,
              "ticks": ""
             }
            }
           }
          ],
          "scatterpolargl": [
           {
            "type": "scatterpolargl",
            "marker": {
             "colorbar": {
              "outlinewidth": 0,
              "ticks": ""
             }
            }
           }
          ],
          "bar": [
           {
            "error_x": {
             "color": "#2a3f5f"
            },
            "error_y": {
             "color": "#2a3f5f"
            },
            "marker": {
             "line": {
              "color": "#E5ECF6",
              "width": 0.5
             },
             "pattern": {
              "fillmode": "overlay",
              "size": 10,
              "solidity": 0.2
             }
            },
            "type": "bar"
           }
          ],
          "scattergeo": [
           {
            "type": "scattergeo",
            "marker": {
             "colorbar": {
              "outlinewidth": 0,
              "ticks": ""
             }
            }
           }
          ],
          "scatterpolar": [
           {
            "type": "scatterpolar",
            "marker": {
             "colorbar": {
              "outlinewidth": 0,
              "ticks": ""
             }
            }
           }
          ],
          "histogram": [
           {
            "marker": {
             "pattern": {
              "fillmode": "overlay",
              "size": 10,
              "solidity": 0.2
             }
            },
            "type": "histogram"
           }
          ],
          "scattergl": [
           {
            "type": "scattergl",
            "marker": {
             "colorbar": {
              "outlinewidth": 0,
              "ticks": ""
             }
            }
           }
          ],
          "scatter3d": [
           {
            "type": "scatter3d",
            "line": {
             "colorbar": {
              "outlinewidth": 0,
              "ticks": ""
             }
            },
            "marker": {
             "colorbar": {
              "outlinewidth": 0,
              "ticks": ""
             }
            }
           }
          ],
          "scattermapbox": [
           {
            "type": "scattermapbox",
            "marker": {
             "colorbar": {
              "outlinewidth": 0,
              "ticks": ""
             }
            }
           }
          ],
          "scatterternary": [
           {
            "type": "scatterternary",
            "marker": {
             "colorbar": {
              "outlinewidth": 0,
              "ticks": ""
             }
            }
           }
          ],
          "scattercarpet": [
           {
            "type": "scattercarpet",
            "marker": {
             "colorbar": {
              "outlinewidth": 0,
              "ticks": ""
             }
            }
           }
          ],
          "carpet": [
           {
            "aaxis": {
             "endlinecolor": "#2a3f5f",
             "gridcolor": "white",
             "linecolor": "white",
             "minorgridcolor": "white",
             "startlinecolor": "#2a3f5f"
            },
            "baxis": {
             "endlinecolor": "#2a3f5f",
             "gridcolor": "white",
             "linecolor": "white",
             "minorgridcolor": "white",
             "startlinecolor": "#2a3f5f"
            },
            "type": "carpet"
           }
          ],
          "table": [
           {
            "cells": {
             "fill": {
              "color": "#EBF0F8"
             },
             "line": {
              "color": "white"
             }
            },
            "header": {
             "fill": {
              "color": "#C8D4E3"
             },
             "line": {
              "color": "white"
             }
            },
            "type": "table"
           }
          ],
          "barpolar": [
           {
            "marker": {
             "line": {
              "color": "#E5ECF6",
              "width": 0.5
             },
             "pattern": {
              "fillmode": "overlay",
              "size": 10,
              "solidity": 0.2
             }
            },
            "type": "barpolar"
           }
          ],
          "pie": [
           {
            "automargin": true,
            "type": "pie"
           }
          ]
         },
         "layout": {
          "autotypenumbers": "strict",
          "colorway": [
           "#636efa",
           "#EF553B",
           "#00cc96",
           "#ab63fa",
           "#FFA15A",
           "#19d3f3",
           "#FF6692",
           "#B6E880",
           "#FF97FF",
           "#FECB52"
          ],
          "font": {
           "color": "#2a3f5f"
          },
<<<<<<< HEAD
          "execution_count": 36,
          "metadata": {},
          "output_type": "execute_result"
        }
      ],
      "source": [
        "price_colname = 'Price per chip-hour (1-year CUD)'\n",
        "system_to_price = {}\n",
        "\n",
        "for i, row in frontier_pcd_df.iterrows():\n",
        "    price = find_price(row, price_df, hardware_df, pcd_hardware_model_colname, price_colname, org_to_cloud_vendor)\n",
        "    if price is None:\n",
        "        continue\n",
        "    else:\n",
        "        system_to_price[row['System']] = price\n",
        "\n",
        "system_to_price"
      ]
    },
    {
      "cell_type": "markdown",
      "metadata": {},
      "source": [
        "# Cost estimation"
      ]
    },
    {
      "cell_type": "markdown",
      "metadata": {},
      "source": [
        "TODO: inflation adjustment"
      ]
    },
    {
      "cell_type": "markdown",
      "metadata": {},
      "source": [
        "cost = price_per_chip_hour * chip_hours"
      ]
    },
    {
      "cell_type": "code",
      "execution_count": 37,
      "metadata": {},
      "outputs": [],
      "source": [
        "def estimate_cost(row, system_to_price):\n",
        "    system = row['System']\n",
        "    price = system_to_price.get(system)\n",
        "    if price is None:\n",
        "        return None\n",
        "\n",
        "    chip_hours = row['Training time (chip hours)']\n",
        "    if np.isnan(chip_hours):\n",
        "        return None\n",
        "\n",
        "    cost = price * chip_hours\n",
        "\n",
        "    # Check for base model\n",
        "    if not pd.isna(row['Base model']):\n",
        "        base_model_name = row['Base model']\n",
        "        base_model = frontier_pcd_df[frontier_pcd_df['System'] == base_model_name].squeeze()\n",
        "        base_cost = estimate_cost(base_model, system_to_price)\n",
        "        if base_cost is None:\n",
        "            return None\n",
        "        else:\n",
        "            cost += base_cost\n",
        "\n",
        "    return cost\n",
        "    "
      ]
    },
    {
      "cell_type": "code",
      "execution_count": 38,
      "metadata": {},
      "outputs": [
        {
          "data": {
            "text/plain": [
              "{'GNMT': 580608.0,\n",
              " 'JFT': 100800.0,\n",
              " 'AmoebaNet-A (F=448)': 3985.0704450602143,\n",
              " 'IMPALA': 146.0,\n",
              " 'BigGAN-deep 512x512': 24576.0,\n",
              " 'RoBERTa Large': 281395.2,\n",
              " 'Megatron-BERT': 74924.93821505114,\n",
              " 'Megatron-LM (8.3B)': 383400.96,\n",
              " 'T5-11B': 310883.328,\n",
              " 'AlphaStar': 510935.04,\n",
              " 'Meena': 928972.8,\n",
              " 'GPT-3 175B (davinci)': 8134080.0,\n",
              " 'GShard (dense)': 1300561.92,\n",
              " 'ALIGN': 224050.176,\n",
              " 'Megatron-Turing NLG 530B': 9037952.0,\n",
              " 'Gopher (280B)': 4748083.2,\n",
              " 'GLaM': 2839531.5199999996,\n",
              " 'LaMDA': 1786982.4,\n",
              " 'PaLM (540B)': 17062133.759999998,\n",
              " 'OPT-175B': 2437632.0,\n",
              " 'Minerva (540B)': 18508922.88,\n",
              " 'LLaMA-65B': 2406400.0,\n",
              " 'GPT-4': 136800000.0,\n",
              " 'Falcon 180B': 42467328.0}"
=======
          "hovermode": "closest",
          "hoverlabel": {
           "align": "left"
          },
          "paper_bgcolor": "white",
          "plot_bgcolor": "#E5ECF6",
          "polar": {
           "bgcolor": "#E5ECF6",
           "angularaxis": {
            "gridcolor": "white",
            "linecolor": "white",
            "ticks": ""
           },
           "radialaxis": {
            "gridcolor": "white",
            "linecolor": "white",
            "ticks": ""
           }
          },
          "ternary": {
           "bgcolor": "#E5ECF6",
           "aaxis": {
            "gridcolor": "white",
            "linecolor": "white",
            "ticks": ""
           },
           "baxis": {
            "gridcolor": "white",
            "linecolor": "white",
            "ticks": ""
           },
           "caxis": {
            "gridcolor": "white",
            "linecolor": "white",
            "ticks": ""
           }
          },
          "coloraxis": {
           "colorbar": {
            "outlinewidth": 0,
            "ticks": ""
           }
          },
          "colorscale": {
           "sequential": [
            [
             0.0,
             "#0d0887"
            ],
            [
             0.1111111111111111,
             "#46039f"
            ],
            [
             0.2222222222222222,
             "#7201a8"
            ],
            [
             0.3333333333333333,
             "#9c179e"
            ],
            [
             0.4444444444444444,
             "#bd3786"
            ],
            [
             0.5555555555555556,
             "#d8576b"
            ],
            [
             0.6666666666666666,
             "#ed7953"
            ],
            [
             0.7777777777777778,
             "#fb9f3a"
            ],
            [
             0.8888888888888888,
             "#fdca26"
            ],
            [
             1.0,
             "#f0f921"
            ]
           ],
           "sequentialminus": [
            [
             0.0,
             "#0d0887"
            ],
            [
             0.1111111111111111,
             "#46039f"
            ],
            [
             0.2222222222222222,
             "#7201a8"
            ],
            [
             0.3333333333333333,
             "#9c179e"
            ],
            [
             0.4444444444444444,
             "#bd3786"
            ],
            [
             0.5555555555555556,
             "#d8576b"
            ],
            [
             0.6666666666666666,
             "#ed7953"
            ],
            [
             0.7777777777777778,
             "#fb9f3a"
            ],
            [
             0.8888888888888888,
             "#fdca26"
            ],
            [
             1.0,
             "#f0f921"
            ]
           ],
           "diverging": [
            [
             0,
             "#8e0152"
            ],
            [
             0.1,
             "#c51b7d"
            ],
            [
             0.2,
             "#de77ae"
            ],
            [
             0.3,
             "#f1b6da"
            ],
            [
             0.4,
             "#fde0ef"
            ],
            [
             0.5,
             "#f7f7f7"
            ],
            [
             0.6,
             "#e6f5d0"
            ],
            [
             0.7,
             "#b8e186"
            ],
            [
             0.8,
             "#7fbc41"
            ],
            [
             0.9,
             "#4d9221"
            ],
            [
             1,
             "#276419"
>>>>>>> 3d18b9c4
            ]
           ]
          },
<<<<<<< HEAD
          "execution_count": 38,
          "metadata": {},
          "output_type": "execute_result"
        }
      ],
      "source": [
        "system_to_cost = {}\n",
        "for i, row in frontier_pcd_df.iterrows():\n",
        "    cost = estimate_cost(row, system_to_price)\n",
        "    if cost is None:\n",
        "        continue\n",
        "    system_to_cost[row['System']] = cost\n",
        "\n",
        "system_to_cost"
      ]
    },
    {
      "cell_type": "markdown",
      "metadata": {},
      "source": [
        "# Regression"
      ]
    },
    {
      "cell_type": "code",
      "execution_count": null,
      "metadata": {},
      "outputs": [],
      "source": []
    },
    {
      "cell_type": "markdown",
      "metadata": {},
      "source": [
        "# Plots"
      ]
    },
    {
      "cell_type": "code",
      "execution_count": 44,
      "metadata": {},
      "outputs": [
        {
          "data": {
            "application/vnd.plotly.v1+json": {
              "config": {
                "plotlyServerURL": "https://plot.ly"
              },
              "data": [
                {
                  "line": {
                    "color": "#034752"
                  },
                  "mode": "markers+text",
                  "name": "GNMT",
                  "text": "GNMT",
                  "textposition": "top center",
                  "type": "scatter",
                  "x": [
                    "2016-09-26T00:00:00"
                  ],
                  "y": [
                    580608
                  ]
                },
                {
                  "line": {
                    "color": "#034752"
                  },
                  "mode": "markers+text",
                  "name": "JFT",
                  "text": "JFT",
                  "textposition": "top center",
                  "type": "scatter",
                  "x": [
                    "2017-07-10T00:00:00"
                  ],
                  "y": [
                    100800
                  ]
                },
                {
                  "line": {
                    "color": "#034752"
                  },
                  "mode": "markers+text",
                  "name": "AmoebaNet-A (F=448)",
                  "text": "AmoebaNet-A (F=448)",
                  "textposition": "top center",
                  "type": "scatter",
                  "x": [
                    "2018-02-05T00:00:00"
                  ],
                  "y": [
                    3985.0704450602143
                  ]
                },
                {
                  "line": {
                    "color": "#034752"
                  },
                  "mode": "markers+text",
                  "name": "IMPALA",
                  "text": "IMPALA",
                  "textposition": "top center",
                  "type": "scatter",
                  "x": [
                    "2018-02-05T00:00:00"
                  ],
                  "y": [
                    146
                  ]
                },
                {
                  "line": {
                    "color": "#034752"
                  },
                  "mode": "markers+text",
                  "name": "BigGAN-deep 512x512",
                  "text": "BigGAN-deep 512x512",
                  "textposition": "top center",
                  "type": "scatter",
                  "x": [
                    "2018-09-28T00:00:00"
                  ],
                  "y": [
                    24576
                  ]
                },
                {
                  "line": {
                    "color": "#034752"
                  },
                  "mode": "markers+text",
                  "name": "RoBERTa Large",
                  "text": "RoBERTa Large",
                  "textposition": "top center",
                  "type": "scatter",
                  "x": [
                    "2019-07-01T00:00:00"
                  ],
                  "y": [
                    281395.2
                  ]
                },
                {
                  "line": {
                    "color": "#034752"
                  },
                  "mode": "markers+text",
                  "name": "Megatron-BERT",
                  "text": "Megatron-BERT",
                  "textposition": "top center",
                  "type": "scatter",
                  "x": [
                    "2019-09-17T00:00:00"
                  ],
                  "y": [
                    74924.93821505114
                  ]
                },
                {
                  "line": {
                    "color": "#034752"
                  },
                  "mode": "markers+text",
                  "name": "Megatron-LM (8.3B)",
                  "text": "Megatron-LM (8.3B)",
                  "textposition": "top center",
                  "type": "scatter",
                  "x": [
                    "2019-09-17T00:00:00"
                  ],
                  "y": [
                    383400.96
                  ]
                },
                {
                  "line": {
                    "color": "#034752"
                  },
                  "mode": "markers+text",
                  "name": "T5-11B",
                  "text": "T5-11B",
                  "textposition": "top center",
                  "type": "scatter",
                  "x": [
                    "2019-10-23T00:00:00"
                  ],
                  "y": [
                    310883.328
                  ]
                },
                {
                  "line": {
                    "color": "#034752"
                  },
                  "mode": "markers+text",
                  "name": "AlphaStar",
                  "text": "AlphaStar",
                  "textposition": "top center",
                  "type": "scatter",
                  "x": [
                    "2019-10-30T00:00:00"
                  ],
                  "y": [
                    510935.04
                  ]
                },
                {
                  "line": {
                    "color": "#034752"
                  },
                  "mode": "markers+text",
                  "name": "Meena",
                  "text": "Meena",
                  "textposition": "top center",
                  "type": "scatter",
                  "x": [
                    "2020-01-28T00:00:00"
                  ],
                  "y": [
                    928972.8
                  ]
                },
                {
                  "line": {
                    "color": "#034752"
                  },
                  "mode": "markers+text",
                  "name": "GPT-3 175B (davinci)",
                  "text": "GPT-3 175B (davinci)",
                  "textposition": "top center",
                  "type": "scatter",
                  "x": [
                    "2020-05-28T00:00:00"
                  ],
                  "y": [
                    8134080
                  ]
                },
                {
                  "line": {
                    "color": "#034752"
                  },
                  "mode": "markers+text",
                  "name": "GShard (dense)",
                  "text": "GShard (dense)",
                  "textposition": "top center",
                  "type": "scatter",
                  "x": [
                    "2020-06-30T00:00:00"
                  ],
                  "y": [
                    1300561.92
                  ]
                },
                {
                  "line": {
                    "color": "#034752"
                  },
                  "mode": "markers+text",
                  "name": "ALIGN",
                  "text": "ALIGN",
                  "textposition": "top center",
                  "type": "scatter",
                  "x": [
                    "2021-06-11T00:00:00"
                  ],
                  "y": [
                    224050.176
                  ]
                },
                {
                  "line": {
                    "color": "#034752"
                  },
                  "mode": "markers+text",
                  "name": "Megatron-Turing NLG 530B",
                  "text": "Megatron-Turing NLG 530B",
                  "textposition": "top center",
                  "type": "scatter",
                  "x": [
                    "2021-10-11T00:00:00"
                  ],
                  "y": [
                    9037952
                  ]
                },
                {
                  "line": {
                    "color": "#034752"
                  },
                  "mode": "markers+text",
                  "name": "Gopher (280B)",
                  "text": "Gopher (280B)",
                  "textposition": "top center",
                  "type": "scatter",
                  "x": [
                    "2021-12-08T00:00:00"
                  ],
                  "y": [
                    4748083.2
                  ]
                },
                {
                  "line": {
                    "color": "#034752"
                  },
                  "mode": "markers+text",
                  "name": "GLaM",
                  "text": "GLaM",
                  "textposition": "top center",
                  "type": "scatter",
                  "x": [
                    "2021-12-13T00:00:00"
                  ],
                  "y": [
                    2839531.5199999996
                  ]
                },
                {
                  "line": {
                    "color": "#034752"
                  },
                  "mode": "markers+text",
                  "name": "LaMDA",
                  "text": "LaMDA",
                  "textposition": "top center",
                  "type": "scatter",
                  "x": [
                    "2022-02-10T00:00:00"
                  ],
                  "y": [
                    1786982.4
                  ]
                },
                {
                  "line": {
                    "color": "#034752"
                  },
                  "mode": "markers+text",
                  "name": "PaLM (540B)",
                  "text": "PaLM (540B)",
                  "textposition": "top center",
                  "type": "scatter",
                  "x": [
                    "2022-04-04T00:00:00"
                  ],
                  "y": [
                    17062133.759999998
                  ]
                },
                {
                  "line": {
                    "color": "#034752"
                  },
                  "mode": "markers+text",
                  "name": "OPT-175B",
                  "text": "OPT-175B",
                  "textposition": "top center",
                  "type": "scatter",
                  "x": [
                    "2022-05-02T00:00:00"
                  ],
                  "y": [
                    2437632
                  ]
                },
                {
                  "line": {
                    "color": "#034752"
                  },
                  "mode": "markers+text",
                  "name": "Minerva (540B)",
                  "text": "Minerva (540B)",
                  "textposition": "top center",
                  "type": "scatter",
                  "x": [
                    "2022-06-29T00:00:00"
                  ],
                  "y": [
                    18508922.88
                  ]
                },
                {
                  "line": {
                    "color": "#034752"
                  },
                  "mode": "markers+text",
                  "name": "LLaMA-65B",
                  "text": "LLaMA-65B",
                  "textposition": "top center",
                  "type": "scatter",
                  "x": [
                    "2023-02-24T00:00:00"
                  ],
                  "y": [
                    2406400
                  ]
                },
                {
                  "line": {
                    "color": "#034752"
                  },
                  "mode": "markers+text",
                  "name": "GPT-4",
                  "text": "GPT-4",
                  "textposition": "top center",
                  "type": "scatter",
                  "x": [
                    "2023-03-15T00:00:00"
                  ],
                  "y": [
                    136800000
                  ]
                },
                {
                  "line": {
                    "color": "#034752"
                  },
                  "mode": "markers+text",
                  "name": "Falcon 180B",
                  "text": "Falcon 180B",
                  "textposition": "top center",
                  "type": "scatter",
                  "x": [
                    "2023-09-06T00:00:00"
                  ],
                  "y": [
                    42467328
                  ]
                }
              ],
              "layout": {
                "autosize": false,
                "font": {
                  "size": 14
                },
                "height": 600,
                "margin": {
                  "b": 10,
                  "l": 10,
                  "r": 10,
                  "t": 40
                },
                "showlegend": false,
                "template": {
                  "data": {
                    "bar": [
                      {
                        "error_x": {
                          "color": "#2a3f5f"
                        },
                        "error_y": {
                          "color": "#2a3f5f"
                        },
                        "marker": {
                          "line": {
                            "color": "#E5ECF6",
                            "width": 0.5
                          },
                          "pattern": {
                            "fillmode": "overlay",
                            "size": 10,
                            "solidity": 0.2
                          }
                        },
                        "type": "bar"
                      }
                    ],
                    "barpolar": [
                      {
                        "marker": {
                          "line": {
                            "color": "#E5ECF6",
                            "width": 0.5
                          },
                          "pattern": {
                            "fillmode": "overlay",
                            "size": 10,
                            "solidity": 0.2
                          }
                        },
                        "type": "barpolar"
                      }
                    ],
                    "carpet": [
                      {
                        "aaxis": {
                          "endlinecolor": "#2a3f5f",
                          "gridcolor": "white",
                          "linecolor": "white",
                          "minorgridcolor": "white",
                          "startlinecolor": "#2a3f5f"
                        },
                        "baxis": {
                          "endlinecolor": "#2a3f5f",
                          "gridcolor": "white",
                          "linecolor": "white",
                          "minorgridcolor": "white",
                          "startlinecolor": "#2a3f5f"
                        },
                        "type": "carpet"
                      }
                    ],
                    "choropleth": [
                      {
                        "colorbar": {
                          "outlinewidth": 0,
                          "ticks": ""
                        },
                        "type": "choropleth"
                      }
                    ],
                    "contour": [
                      {
                        "colorbar": {
                          "outlinewidth": 0,
                          "ticks": ""
                        },
                        "colorscale": [
                          [
                            0,
                            "#0d0887"
                          ],
                          [
                            0.1111111111111111,
                            "#46039f"
                          ],
                          [
                            0.2222222222222222,
                            "#7201a8"
                          ],
                          [
                            0.3333333333333333,
                            "#9c179e"
                          ],
                          [
                            0.4444444444444444,
                            "#bd3786"
                          ],
                          [
                            0.5555555555555556,
                            "#d8576b"
                          ],
                          [
                            0.6666666666666666,
                            "#ed7953"
                          ],
                          [
                            0.7777777777777778,
                            "#fb9f3a"
                          ],
                          [
                            0.8888888888888888,
                            "#fdca26"
                          ],
                          [
                            1,
                            "#f0f921"
                          ]
                        ],
                        "type": "contour"
                      }
                    ],
                    "contourcarpet": [
                      {
                        "colorbar": {
                          "outlinewidth": 0,
                          "ticks": ""
                        },
                        "type": "contourcarpet"
                      }
                    ],
                    "heatmap": [
                      {
                        "colorbar": {
                          "outlinewidth": 0,
                          "ticks": ""
                        },
                        "colorscale": [
                          [
                            0,
                            "#0d0887"
                          ],
                          [
                            0.1111111111111111,
                            "#46039f"
                          ],
                          [
                            0.2222222222222222,
                            "#7201a8"
                          ],
                          [
                            0.3333333333333333,
                            "#9c179e"
                          ],
                          [
                            0.4444444444444444,
                            "#bd3786"
                          ],
                          [
                            0.5555555555555556,
                            "#d8576b"
                          ],
                          [
                            0.6666666666666666,
                            "#ed7953"
                          ],
                          [
                            0.7777777777777778,
                            "#fb9f3a"
                          ],
                          [
                            0.8888888888888888,
                            "#fdca26"
                          ],
                          [
                            1,
                            "#f0f921"
                          ]
                        ],
                        "type": "heatmap"
                      }
                    ],
                    "heatmapgl": [
                      {
                        "colorbar": {
                          "outlinewidth": 0,
                          "ticks": ""
                        },
                        "colorscale": [
                          [
                            0,
                            "#0d0887"
                          ],
                          [
                            0.1111111111111111,
                            "#46039f"
                          ],
                          [
                            0.2222222222222222,
                            "#7201a8"
                          ],
                          [
                            0.3333333333333333,
                            "#9c179e"
                          ],
                          [
                            0.4444444444444444,
                            "#bd3786"
                          ],
                          [
                            0.5555555555555556,
                            "#d8576b"
                          ],
                          [
                            0.6666666666666666,
                            "#ed7953"
                          ],
                          [
                            0.7777777777777778,
                            "#fb9f3a"
                          ],
                          [
                            0.8888888888888888,
                            "#fdca26"
                          ],
                          [
                            1,
                            "#f0f921"
                          ]
                        ],
                        "type": "heatmapgl"
                      }
                    ],
                    "histogram": [
                      {
                        "marker": {
                          "pattern": {
                            "fillmode": "overlay",
                            "size": 10,
                            "solidity": 0.2
                          }
                        },
                        "type": "histogram"
                      }
                    ],
                    "histogram2d": [
                      {
                        "colorbar": {
                          "outlinewidth": 0,
                          "ticks": ""
                        },
                        "colorscale": [
                          [
                            0,
                            "#0d0887"
                          ],
                          [
                            0.1111111111111111,
                            "#46039f"
                          ],
                          [
                            0.2222222222222222,
                            "#7201a8"
                          ],
                          [
                            0.3333333333333333,
                            "#9c179e"
                          ],
                          [
                            0.4444444444444444,
                            "#bd3786"
                          ],
                          [
                            0.5555555555555556,
                            "#d8576b"
                          ],
                          [
                            0.6666666666666666,
                            "#ed7953"
                          ],
                          [
                            0.7777777777777778,
                            "#fb9f3a"
                          ],
                          [
                            0.8888888888888888,
                            "#fdca26"
                          ],
                          [
                            1,
                            "#f0f921"
                          ]
                        ],
                        "type": "histogram2d"
                      }
                    ],
                    "histogram2dcontour": [
                      {
                        "colorbar": {
                          "outlinewidth": 0,
                          "ticks": ""
                        },
                        "colorscale": [
                          [
                            0,
                            "#0d0887"
                          ],
                          [
                            0.1111111111111111,
                            "#46039f"
                          ],
                          [
                            0.2222222222222222,
                            "#7201a8"
                          ],
                          [
                            0.3333333333333333,
                            "#9c179e"
                          ],
                          [
                            0.4444444444444444,
                            "#bd3786"
                          ],
                          [
                            0.5555555555555556,
                            "#d8576b"
                          ],
                          [
                            0.6666666666666666,
                            "#ed7953"
                          ],
                          [
                            0.7777777777777778,
                            "#fb9f3a"
                          ],
                          [
                            0.8888888888888888,
                            "#fdca26"
                          ],
                          [
                            1,
                            "#f0f921"
                          ]
                        ],
                        "type": "histogram2dcontour"
                      }
                    ],
                    "mesh3d": [
                      {
                        "colorbar": {
                          "outlinewidth": 0,
                          "ticks": ""
                        },
                        "type": "mesh3d"
                      }
                    ],
                    "parcoords": [
                      {
                        "line": {
                          "colorbar": {
                            "outlinewidth": 0,
                            "ticks": ""
                          }
                        },
                        "type": "parcoords"
                      }
                    ],
                    "pie": [
                      {
                        "automargin": true,
                        "type": "pie"
                      }
                    ],
                    "scatter": [
                      {
                        "fillpattern": {
                          "fillmode": "overlay",
                          "size": 10,
                          "solidity": 0.2
                        },
                        "type": "scatter"
                      }
                    ],
                    "scatter3d": [
                      {
                        "line": {
                          "colorbar": {
                            "outlinewidth": 0,
                            "ticks": ""
                          }
                        },
                        "marker": {
                          "colorbar": {
                            "outlinewidth": 0,
                            "ticks": ""
                          }
                        },
                        "type": "scatter3d"
                      }
                    ],
                    "scattercarpet": [
                      {
                        "marker": {
                          "colorbar": {
                            "outlinewidth": 0,
                            "ticks": ""
                          }
                        },
                        "type": "scattercarpet"
                      }
                    ],
                    "scattergeo": [
                      {
                        "marker": {
                          "colorbar": {
                            "outlinewidth": 0,
                            "ticks": ""
                          }
                        },
                        "type": "scattergeo"
                      }
                    ],
                    "scattergl": [
                      {
                        "marker": {
                          "colorbar": {
                            "outlinewidth": 0,
                            "ticks": ""
                          }
                        },
                        "type": "scattergl"
                      }
                    ],
                    "scattermapbox": [
                      {
                        "marker": {
                          "colorbar": {
                            "outlinewidth": 0,
                            "ticks": ""
                          }
                        },
                        "type": "scattermapbox"
                      }
                    ],
                    "scatterpolar": [
                      {
                        "marker": {
                          "colorbar": {
                            "outlinewidth": 0,
                            "ticks": ""
                          }
                        },
                        "type": "scatterpolar"
                      }
                    ],
                    "scatterpolargl": [
                      {
                        "marker": {
                          "colorbar": {
                            "outlinewidth": 0,
                            "ticks": ""
                          }
                        },
                        "type": "scatterpolargl"
                      }
                    ],
                    "scatterternary": [
                      {
                        "marker": {
                          "colorbar": {
                            "outlinewidth": 0,
                            "ticks": ""
                          }
                        },
                        "type": "scatterternary"
                      }
                    ],
                    "surface": [
                      {
                        "colorbar": {
                          "outlinewidth": 0,
                          "ticks": ""
                        },
                        "colorscale": [
                          [
                            0,
                            "#0d0887"
                          ],
                          [
                            0.1111111111111111,
                            "#46039f"
                          ],
                          [
                            0.2222222222222222,
                            "#7201a8"
                          ],
                          [
                            0.3333333333333333,
                            "#9c179e"
                          ],
                          [
                            0.4444444444444444,
                            "#bd3786"
                          ],
                          [
                            0.5555555555555556,
                            "#d8576b"
                          ],
                          [
                            0.6666666666666666,
                            "#ed7953"
                          ],
                          [
                            0.7777777777777778,
                            "#fb9f3a"
                          ],
                          [
                            0.8888888888888888,
                            "#fdca26"
                          ],
                          [
                            1,
                            "#f0f921"
                          ]
                        ],
                        "type": "surface"
                      }
                    ],
                    "table": [
                      {
                        "cells": {
                          "fill": {
                            "color": "#EBF0F8"
                          },
                          "line": {
                            "color": "white"
                          }
                        },
                        "header": {
                          "fill": {
                            "color": "#C8D4E3"
                          },
                          "line": {
                            "color": "white"
                          }
                        },
                        "type": "table"
                      }
                    ]
                  },
                  "layout": {
                    "annotationdefaults": {
                      "arrowcolor": "#2a3f5f",
                      "arrowhead": 0,
                      "arrowwidth": 1
                    },
                    "autotypenumbers": "strict",
                    "coloraxis": {
                      "colorbar": {
                        "outlinewidth": 0,
                        "ticks": ""
                      }
                    },
                    "colorscale": {
                      "diverging": [
                        [
                          0,
                          "#8e0152"
                        ],
                        [
                          0.1,
                          "#c51b7d"
                        ],
                        [
                          0.2,
                          "#de77ae"
                        ],
                        [
                          0.3,
                          "#f1b6da"
                        ],
                        [
                          0.4,
                          "#fde0ef"
                        ],
                        [
                          0.5,
                          "#f7f7f7"
                        ],
                        [
                          0.6,
                          "#e6f5d0"
                        ],
                        [
                          0.7,
                          "#b8e186"
                        ],
                        [
                          0.8,
                          "#7fbc41"
                        ],
                        [
                          0.9,
                          "#4d9221"
                        ],
                        [
                          1,
                          "#276419"
                        ]
                      ],
                      "sequential": [
                        [
                          0,
                          "#0d0887"
                        ],
                        [
                          0.1111111111111111,
                          "#46039f"
                        ],
                        [
                          0.2222222222222222,
                          "#7201a8"
                        ],
                        [
                          0.3333333333333333,
                          "#9c179e"
                        ],
                        [
                          0.4444444444444444,
                          "#bd3786"
                        ],
                        [
                          0.5555555555555556,
                          "#d8576b"
                        ],
                        [
                          0.6666666666666666,
                          "#ed7953"
                        ],
                        [
                          0.7777777777777778,
                          "#fb9f3a"
                        ],
                        [
                          0.8888888888888888,
                          "#fdca26"
                        ],
                        [
                          1,
                          "#f0f921"
                        ]
                      ],
                      "sequentialminus": [
                        [
                          0,
                          "#0d0887"
                        ],
                        [
                          0.1111111111111111,
                          "#46039f"
                        ],
                        [
                          0.2222222222222222,
                          "#7201a8"
                        ],
                        [
                          0.3333333333333333,
                          "#9c179e"
                        ],
                        [
                          0.4444444444444444,
                          "#bd3786"
                        ],
                        [
                          0.5555555555555556,
                          "#d8576b"
                        ],
                        [
                          0.6666666666666666,
                          "#ed7953"
                        ],
                        [
                          0.7777777777777778,
                          "#fb9f3a"
                        ],
                        [
                          0.8888888888888888,
                          "#fdca26"
                        ],
                        [
                          1,
                          "#f0f921"
                        ]
                      ]
                    },
                    "colorway": [
                      "#636efa",
                      "#EF553B",
                      "#00cc96",
                      "#ab63fa",
                      "#FFA15A",
                      "#19d3f3",
                      "#FF6692",
                      "#B6E880",
                      "#FF97FF",
                      "#FECB52"
                    ],
                    "font": {
                      "color": "#2a3f5f"
                    },
                    "geo": {
                      "bgcolor": "white",
                      "lakecolor": "white",
                      "landcolor": "#E5ECF6",
                      "showlakes": true,
                      "showland": true,
                      "subunitcolor": "white"
                    },
                    "hoverlabel": {
                      "align": "left"
                    },
                    "hovermode": "closest",
                    "mapbox": {
                      "style": "light"
                    },
                    "paper_bgcolor": "white",
                    "plot_bgcolor": "#E5ECF6",
                    "polar": {
                      "angularaxis": {
                        "gridcolor": "white",
                        "linecolor": "white",
                        "ticks": ""
                      },
                      "bgcolor": "#E5ECF6",
                      "radialaxis": {
                        "gridcolor": "white",
                        "linecolor": "white",
                        "ticks": ""
                      }
                    },
                    "scene": {
                      "xaxis": {
                        "backgroundcolor": "#E5ECF6",
                        "gridcolor": "white",
                        "gridwidth": 2,
                        "linecolor": "white",
                        "showbackground": true,
                        "ticks": "",
                        "zerolinecolor": "white"
                      },
                      "yaxis": {
                        "backgroundcolor": "#E5ECF6",
                        "gridcolor": "white",
                        "gridwidth": 2,
                        "linecolor": "white",
                        "showbackground": true,
                        "ticks": "",
                        "zerolinecolor": "white"
                      },
                      "zaxis": {
                        "backgroundcolor": "#E5ECF6",
                        "gridcolor": "white",
                        "gridwidth": 2,
                        "linecolor": "white",
                        "showbackground": true,
                        "ticks": "",
                        "zerolinecolor": "white"
                      }
                    },
                    "shapedefaults": {
                      "line": {
                        "color": "#2a3f5f"
                      }
                    },
                    "ternary": {
                      "aaxis": {
                        "gridcolor": "white",
                        "linecolor": "white",
                        "ticks": ""
                      },
                      "baxis": {
                        "gridcolor": "white",
                        "linecolor": "white",
                        "ticks": ""
                      },
                      "bgcolor": "#E5ECF6",
                      "caxis": {
                        "gridcolor": "white",
                        "linecolor": "white",
                        "ticks": ""
                      }
                    },
                    "title": {
                      "x": 0.05
                    },
                    "xaxis": {
                      "automargin": true,
                      "gridcolor": "white",
                      "linecolor": "white",
                      "ticks": "",
                      "title": {
                        "standoff": 15
                      },
                      "zerolinecolor": "white",
                      "zerolinewidth": 2
                    },
                    "yaxis": {
                      "automargin": true,
                      "gridcolor": "white",
                      "linecolor": "white",
                      "ticks": "",
                      "title": {
                        "standoff": 15
                      },
                      "zerolinecolor": "white",
                      "zerolinewidth": 2
                    }
                  }
                },
                "title": {
                  "text": "Cost of cloud compute to train frontier ML systems"
                },
                "width": 800,
                "xaxis": {
                  "title": {
                    "text": "Publication date"
                  }
                },
                "yaxis": {
                  "title": {
                    "text": "Cost (USD, nominal)"
                  },
                  "type": "log"
                }
              }
            }
          },
          "metadata": {},
          "output_type": "display_data"
        }
      ],
      "source": [
        "import plotly.graph_objects as go\n",
        "\n",
        "fig = go.Figure()\n",
        "for i, row in frontier_pcd_df.iterrows():\n",
        "    system = row['System']\n",
        "    cost = system_to_cost.get(system)\n",
        "    if cost is None:\n",
        "        continue\n",
        "    publication_date = row['Publication date']\n",
        "\n",
        "    fig.add_trace(go.Scatter(\n",
        "        x=[publication_date],\n",
        "        y=[cost],\n",
        "        name=system,\n",
        "        text=system,\n",
        "        textposition='top center',\n",
        "        line=dict(color='#034752'),\n",
        "        mode='markers+text',\n",
        "    ))\n",
        "\n",
        "# log y axis\n",
        "fig.update_yaxes(type=\"log\")\n",
        "# no legend\n",
        "fig.update_layout(showlegend=False)\n",
        "\n",
        "# axis labels\n",
        "fig.update_xaxes(title_text='Publication date')\n",
        "fig.update_yaxes(title_text='Cost (USD, nominal)')\n",
        "\n",
        "# title\n",
        "fig.update_layout(title_text='Cost of cloud compute to train frontier ML systems')\n",
        "\n",
        "# update size\n",
        "fig.update_layout(\n",
        "    autosize=False,\n",
        "    width=800,\n",
        "    height=600,\n",
        ")\n",
        "\n",
        "# font size\n",
        "fig.update_layout(\n",
        "    font=dict(\n",
        "        size=14,\n",
        "    )\n",
        ")\n",
        "\n",
        "# axis limits\n",
        "# fig.update_xaxes(range=['2017-01-01', '2025-01-01'])\n",
        "# fig.update_yaxes(range=[5, 8])\n",
        "\n",
        "# margins\n",
        "fig.update_layout(margin=dict(l=10, r=10, t=40, b=10))\n",
        "\n",
        "save_plot(fig, 'results/', 'cost_scatter')\n",
        "\n",
        "fig.show()"
      ]
    },
    {
      "cell_type": "code",
      "execution_count": 40,
      "metadata": {},
      "outputs": [
        {
          "data": {
            "application/vnd.plotly.v1+json": {
              "config": {
                "plotlyServerURL": "https://plot.ly"
              },
              "data": [
                {
                  "marker": {
                    "color": "#034752"
                  },
                  "name": "GNMT",
                  "type": "bar",
                  "x": [
                    "GNMT"
                  ],
                  "y": [
                    580608
                  ]
                },
                {
                  "marker": {
                    "color": "#034752"
                  },
                  "name": "JFT",
                  "type": "bar",
                  "x": [
                    "JFT"
                  ],
                  "y": [
                    100800
                  ]
                },
                {
                  "marker": {
                    "color": "#034752"
                  },
                  "name": "AmoebaNet-A (F=448)",
                  "type": "bar",
                  "x": [
                    "AmoebaNet-A (F=448)"
                  ],
                  "y": [
                    3985.0704450602143
                  ]
                },
                {
                  "marker": {
                    "color": "#034752"
                  },
                  "name": "IMPALA",
                  "type": "bar",
                  "x": [
                    "IMPALA"
                  ],
                  "y": [
                    146
                  ]
                },
                {
                  "marker": {
                    "color": "#034752"
                  },
                  "name": "BigGAN-deep 512x512",
                  "type": "bar",
                  "x": [
                    "BigGAN-deep 512x512"
                  ],
                  "y": [
                    24576
                  ]
                },
                {
                  "marker": {
                    "color": "#034752"
                  },
                  "name": "RoBERTa Large",
                  "type": "bar",
                  "x": [
                    "RoBERTa Large"
                  ],
                  "y": [
                    281395.2
                  ]
                },
                {
                  "marker": {
                    "color": "#034752"
                  },
                  "name": "Megatron-BERT",
                  "type": "bar",
                  "x": [
                    "Megatron-BERT"
                  ],
                  "y": [
                    74924.93821505114
                  ]
                },
                {
                  "marker": {
                    "color": "#034752"
                  },
                  "name": "Megatron-LM (8.3B)",
                  "type": "bar",
                  "x": [
                    "Megatron-LM (8.3B)"
                  ],
                  "y": [
                    383400.96
                  ]
                },
                {
                  "marker": {
                    "color": "#034752"
                  },
                  "name": "T5-11B",
                  "type": "bar",
                  "x": [
                    "T5-11B"
                  ],
                  "y": [
                    310883.328
                  ]
                },
                {
                  "marker": {
                    "color": "#034752"
                  },
                  "name": "AlphaStar",
                  "type": "bar",
                  "x": [
                    "AlphaStar"
                  ],
                  "y": [
                    510935.04
                  ]
                },
                {
                  "marker": {
                    "color": "#034752"
                  },
                  "name": "Meena",
                  "type": "bar",
                  "x": [
                    "Meena"
                  ],
                  "y": [
                    928972.8
                  ]
                },
                {
                  "marker": {
                    "color": "#034752"
                  },
                  "name": "GPT-3 175B (davinci)",
                  "type": "bar",
                  "x": [
                    "GPT-3 175B (davinci)"
                  ],
                  "y": [
                    8134080
                  ]
                },
                {
                  "marker": {
                    "color": "#034752"
                  },
                  "name": "GShard (dense)",
                  "type": "bar",
                  "x": [
                    "GShard (dense)"
                  ],
                  "y": [
                    1300561.92
                  ]
                },
                {
                  "marker": {
                    "color": "#034752"
                  },
                  "name": "ALIGN",
                  "type": "bar",
                  "x": [
                    "ALIGN"
                  ],
                  "y": [
                    224050.176
                  ]
                },
                {
                  "marker": {
                    "color": "#034752"
                  },
                  "name": "Megatron-Turing NLG 530B",
                  "type": "bar",
                  "x": [
                    "Megatron-Turing NLG 530B"
                  ],
                  "y": [
                    9037952
                  ]
                },
                {
                  "marker": {
                    "color": "#034752"
                  },
                  "name": "Gopher (280B)",
                  "type": "bar",
                  "x": [
                    "Gopher (280B)"
                  ],
                  "y": [
                    4748083.2
                  ]
                },
                {
                  "marker": {
                    "color": "#034752"
                  },
                  "name": "GLaM",
                  "type": "bar",
                  "x": [
                    "GLaM"
                  ],
                  "y": [
                    2839531.5199999996
                  ]
                },
                {
                  "marker": {
                    "color": "#034752"
                  },
                  "name": "LaMDA",
                  "type": "bar",
                  "x": [
                    "LaMDA"
                  ],
                  "y": [
                    1786982.4
                  ]
                },
                {
                  "marker": {
                    "color": "#034752"
                  },
                  "name": "PaLM (540B)",
                  "type": "bar",
                  "x": [
                    "PaLM (540B)"
                  ],
                  "y": [
                    17062133.759999998
                  ]
                },
                {
                  "marker": {
                    "color": "#034752"
                  },
                  "name": "OPT-175B",
                  "type": "bar",
                  "x": [
                    "OPT-175B"
                  ],
                  "y": [
                    2437632
                  ]
                },
                {
                  "marker": {
                    "color": "#034752"
                  },
                  "name": "Minerva (540B)",
                  "type": "bar",
                  "x": [
                    "Minerva (540B)"
                  ],
                  "y": [
                    18508922.88
                  ]
                },
                {
                  "marker": {
                    "color": "#034752"
                  },
                  "name": "LLaMA-65B",
                  "type": "bar",
                  "x": [
                    "LLaMA-65B"
                  ],
                  "y": [
                    2406400
                  ]
                },
                {
                  "marker": {
                    "color": "#034752"
                  },
                  "name": "GPT-4",
                  "type": "bar",
                  "x": [
                    "GPT-4"
                  ],
                  "y": [
                    136800000
                  ]
                },
                {
                  "marker": {
                    "color": "#034752"
                  },
                  "name": "Falcon 180B",
                  "type": "bar",
                  "x": [
                    "Falcon 180B"
                  ],
                  "y": [
                    42467328
                  ]
                }
              ],
              "layout": {
                "autosize": false,
                "font": {
                  "size": 14
                },
                "height": 600,
                "margin": {
                  "b": 10,
                  "l": 10,
                  "r": 10,
                  "t": 40
                },
                "showlegend": false,
                "template": {
                  "data": {
                    "bar": [
                      {
                        "error_x": {
                          "color": "#2a3f5f"
                        },
                        "error_y": {
                          "color": "#2a3f5f"
                        },
                        "marker": {
                          "line": {
                            "color": "#E5ECF6",
                            "width": 0.5
                          },
                          "pattern": {
                            "fillmode": "overlay",
                            "size": 10,
                            "solidity": 0.2
                          }
                        },
                        "type": "bar"
                      }
                    ],
                    "barpolar": [
                      {
                        "marker": {
                          "line": {
                            "color": "#E5ECF6",
                            "width": 0.5
                          },
                          "pattern": {
                            "fillmode": "overlay",
                            "size": 10,
                            "solidity": 0.2
                          }
                        },
                        "type": "barpolar"
                      }
                    ],
                    "carpet": [
                      {
                        "aaxis": {
                          "endlinecolor": "#2a3f5f",
                          "gridcolor": "white",
                          "linecolor": "white",
                          "minorgridcolor": "white",
                          "startlinecolor": "#2a3f5f"
                        },
                        "baxis": {
                          "endlinecolor": "#2a3f5f",
                          "gridcolor": "white",
                          "linecolor": "white",
                          "minorgridcolor": "white",
                          "startlinecolor": "#2a3f5f"
                        },
                        "type": "carpet"
                      }
                    ],
                    "choropleth": [
                      {
                        "colorbar": {
                          "outlinewidth": 0,
                          "ticks": ""
                        },
                        "type": "choropleth"
                      }
                    ],
                    "contour": [
                      {
                        "colorbar": {
                          "outlinewidth": 0,
                          "ticks": ""
                        },
                        "colorscale": [
                          [
                            0,
                            "#0d0887"
                          ],
                          [
                            0.1111111111111111,
                            "#46039f"
                          ],
                          [
                            0.2222222222222222,
                            "#7201a8"
                          ],
                          [
                            0.3333333333333333,
                            "#9c179e"
                          ],
                          [
                            0.4444444444444444,
                            "#bd3786"
                          ],
                          [
                            0.5555555555555556,
                            "#d8576b"
                          ],
                          [
                            0.6666666666666666,
                            "#ed7953"
                          ],
                          [
                            0.7777777777777778,
                            "#fb9f3a"
                          ],
                          [
                            0.8888888888888888,
                            "#fdca26"
                          ],
                          [
                            1,
                            "#f0f921"
                          ]
                        ],
                        "type": "contour"
                      }
                    ],
                    "contourcarpet": [
                      {
                        "colorbar": {
                          "outlinewidth": 0,
                          "ticks": ""
                        },
                        "type": "contourcarpet"
                      }
                    ],
                    "heatmap": [
                      {
                        "colorbar": {
                          "outlinewidth": 0,
                          "ticks": ""
                        },
                        "colorscale": [
                          [
                            0,
                            "#0d0887"
                          ],
                          [
                            0.1111111111111111,
                            "#46039f"
                          ],
                          [
                            0.2222222222222222,
                            "#7201a8"
                          ],
                          [
                            0.3333333333333333,
                            "#9c179e"
                          ],
                          [
                            0.4444444444444444,
                            "#bd3786"
                          ],
                          [
                            0.5555555555555556,
                            "#d8576b"
                          ],
                          [
                            0.6666666666666666,
                            "#ed7953"
                          ],
                          [
                            0.7777777777777778,
                            "#fb9f3a"
                          ],
                          [
                            0.8888888888888888,
                            "#fdca26"
                          ],
                          [
                            1,
                            "#f0f921"
                          ]
                        ],
                        "type": "heatmap"
                      }
                    ],
                    "heatmapgl": [
                      {
                        "colorbar": {
                          "outlinewidth": 0,
                          "ticks": ""
                        },
                        "colorscale": [
                          [
                            0,
                            "#0d0887"
                          ],
                          [
                            0.1111111111111111,
                            "#46039f"
                          ],
                          [
                            0.2222222222222222,
                            "#7201a8"
                          ],
                          [
                            0.3333333333333333,
                            "#9c179e"
                          ],
                          [
                            0.4444444444444444,
                            "#bd3786"
                          ],
                          [
                            0.5555555555555556,
                            "#d8576b"
                          ],
                          [
                            0.6666666666666666,
                            "#ed7953"
                          ],
                          [
                            0.7777777777777778,
                            "#fb9f3a"
                          ],
                          [
                            0.8888888888888888,
                            "#fdca26"
                          ],
                          [
                            1,
                            "#f0f921"
                          ]
                        ],
                        "type": "heatmapgl"
                      }
                    ],
                    "histogram": [
                      {
                        "marker": {
                          "pattern": {
                            "fillmode": "overlay",
                            "size": 10,
                            "solidity": 0.2
                          }
                        },
                        "type": "histogram"
                      }
                    ],
                    "histogram2d": [
                      {
                        "colorbar": {
                          "outlinewidth": 0,
                          "ticks": ""
                        },
                        "colorscale": [
                          [
                            0,
                            "#0d0887"
                          ],
                          [
                            0.1111111111111111,
                            "#46039f"
                          ],
                          [
                            0.2222222222222222,
                            "#7201a8"
                          ],
                          [
                            0.3333333333333333,
                            "#9c179e"
                          ],
                          [
                            0.4444444444444444,
                            "#bd3786"
                          ],
                          [
                            0.5555555555555556,
                            "#d8576b"
                          ],
                          [
                            0.6666666666666666,
                            "#ed7953"
                          ],
                          [
                            0.7777777777777778,
                            "#fb9f3a"
                          ],
                          [
                            0.8888888888888888,
                            "#fdca26"
                          ],
                          [
                            1,
                            "#f0f921"
                          ]
                        ],
                        "type": "histogram2d"
                      }
                    ],
                    "histogram2dcontour": [
                      {
                        "colorbar": {
                          "outlinewidth": 0,
                          "ticks": ""
                        },
                        "colorscale": [
                          [
                            0,
                            "#0d0887"
                          ],
                          [
                            0.1111111111111111,
                            "#46039f"
                          ],
                          [
                            0.2222222222222222,
                            "#7201a8"
                          ],
                          [
                            0.3333333333333333,
                            "#9c179e"
                          ],
                          [
                            0.4444444444444444,
                            "#bd3786"
                          ],
                          [
                            0.5555555555555556,
                            "#d8576b"
                          ],
                          [
                            0.6666666666666666,
                            "#ed7953"
                          ],
                          [
                            0.7777777777777778,
                            "#fb9f3a"
                          ],
                          [
                            0.8888888888888888,
                            "#fdca26"
                          ],
                          [
                            1,
                            "#f0f921"
                          ]
                        ],
                        "type": "histogram2dcontour"
                      }
                    ],
                    "mesh3d": [
                      {
                        "colorbar": {
                          "outlinewidth": 0,
                          "ticks": ""
                        },
                        "type": "mesh3d"
                      }
                    ],
                    "parcoords": [
                      {
                        "line": {
                          "colorbar": {
                            "outlinewidth": 0,
                            "ticks": ""
                          }
                        },
                        "type": "parcoords"
                      }
                    ],
                    "pie": [
                      {
                        "automargin": true,
                        "type": "pie"
                      }
                    ],
                    "scatter": [
                      {
                        "fillpattern": {
                          "fillmode": "overlay",
                          "size": 10,
                          "solidity": 0.2
                        },
                        "type": "scatter"
                      }
                    ],
                    "scatter3d": [
                      {
                        "line": {
                          "colorbar": {
                            "outlinewidth": 0,
                            "ticks": ""
                          }
                        },
                        "marker": {
                          "colorbar": {
                            "outlinewidth": 0,
                            "ticks": ""
                          }
                        },
                        "type": "scatter3d"
                      }
                    ],
                    "scattercarpet": [
                      {
                        "marker": {
                          "colorbar": {
                            "outlinewidth": 0,
                            "ticks": ""
                          }
                        },
                        "type": "scattercarpet"
                      }
                    ],
                    "scattergeo": [
                      {
                        "marker": {
                          "colorbar": {
                            "outlinewidth": 0,
                            "ticks": ""
                          }
                        },
                        "type": "scattergeo"
                      }
                    ],
                    "scattergl": [
                      {
                        "marker": {
                          "colorbar": {
                            "outlinewidth": 0,
                            "ticks": ""
                          }
                        },
                        "type": "scattergl"
                      }
                    ],
                    "scattermapbox": [
                      {
                        "marker": {
                          "colorbar": {
                            "outlinewidth": 0,
                            "ticks": ""
                          }
                        },
                        "type": "scattermapbox"
                      }
                    ],
                    "scatterpolar": [
                      {
                        "marker": {
                          "colorbar": {
                            "outlinewidth": 0,
                            "ticks": ""
                          }
                        },
                        "type": "scatterpolar"
                      }
                    ],
                    "scatterpolargl": [
                      {
                        "marker": {
                          "colorbar": {
                            "outlinewidth": 0,
                            "ticks": ""
                          }
                        },
                        "type": "scatterpolargl"
                      }
                    ],
                    "scatterternary": [
                      {
                        "marker": {
                          "colorbar": {
                            "outlinewidth": 0,
                            "ticks": ""
                          }
                        },
                        "type": "scatterternary"
                      }
                    ],
                    "surface": [
                      {
                        "colorbar": {
                          "outlinewidth": 0,
                          "ticks": ""
                        },
                        "colorscale": [
                          [
                            0,
                            "#0d0887"
                          ],
                          [
                            0.1111111111111111,
                            "#46039f"
                          ],
                          [
                            0.2222222222222222,
                            "#7201a8"
                          ],
                          [
                            0.3333333333333333,
                            "#9c179e"
                          ],
                          [
                            0.4444444444444444,
                            "#bd3786"
                          ],
                          [
                            0.5555555555555556,
                            "#d8576b"
                          ],
                          [
                            0.6666666666666666,
                            "#ed7953"
                          ],
                          [
                            0.7777777777777778,
                            "#fb9f3a"
                          ],
                          [
                            0.8888888888888888,
                            "#fdca26"
                          ],
                          [
                            1,
                            "#f0f921"
                          ]
                        ],
                        "type": "surface"
                      }
                    ],
                    "table": [
                      {
                        "cells": {
                          "fill": {
                            "color": "#EBF0F8"
                          },
                          "line": {
                            "color": "white"
                          }
                        },
                        "header": {
                          "fill": {
                            "color": "#C8D4E3"
                          },
                          "line": {
                            "color": "white"
                          }
                        },
                        "type": "table"
                      }
                    ]
                  },
                  "layout": {
                    "annotationdefaults": {
                      "arrowcolor": "#2a3f5f",
                      "arrowhead": 0,
                      "arrowwidth": 1
                    },
                    "autotypenumbers": "strict",
                    "coloraxis": {
                      "colorbar": {
                        "outlinewidth": 0,
                        "ticks": ""
                      }
                    },
                    "colorscale": {
                      "diverging": [
                        [
                          0,
                          "#8e0152"
                        ],
                        [
                          0.1,
                          "#c51b7d"
                        ],
                        [
                          0.2,
                          "#de77ae"
                        ],
                        [
                          0.3,
                          "#f1b6da"
                        ],
                        [
                          0.4,
                          "#fde0ef"
                        ],
                        [
                          0.5,
                          "#f7f7f7"
                        ],
                        [
                          0.6,
                          "#e6f5d0"
                        ],
                        [
                          0.7,
                          "#b8e186"
                        ],
                        [
                          0.8,
                          "#7fbc41"
                        ],
                        [
                          0.9,
                          "#4d9221"
                        ],
                        [
                          1,
                          "#276419"
                        ]
                      ],
                      "sequential": [
                        [
                          0,
                          "#0d0887"
                        ],
                        [
                          0.1111111111111111,
                          "#46039f"
                        ],
                        [
                          0.2222222222222222,
                          "#7201a8"
                        ],
                        [
                          0.3333333333333333,
                          "#9c179e"
                        ],
                        [
                          0.4444444444444444,
                          "#bd3786"
                        ],
                        [
                          0.5555555555555556,
                          "#d8576b"
                        ],
                        [
                          0.6666666666666666,
                          "#ed7953"
                        ],
                        [
                          0.7777777777777778,
                          "#fb9f3a"
                        ],
                        [
                          0.8888888888888888,
                          "#fdca26"
                        ],
                        [
                          1,
                          "#f0f921"
                        ]
                      ],
                      "sequentialminus": [
                        [
                          0,
                          "#0d0887"
                        ],
                        [
                          0.1111111111111111,
                          "#46039f"
                        ],
                        [
                          0.2222222222222222,
                          "#7201a8"
                        ],
                        [
                          0.3333333333333333,
                          "#9c179e"
                        ],
                        [
                          0.4444444444444444,
                          "#bd3786"
                        ],
                        [
                          0.5555555555555556,
                          "#d8576b"
                        ],
                        [
                          0.6666666666666666,
                          "#ed7953"
                        ],
                        [
                          0.7777777777777778,
                          "#fb9f3a"
                        ],
                        [
                          0.8888888888888888,
                          "#fdca26"
                        ],
                        [
                          1,
                          "#f0f921"
                        ]
                      ]
                    },
                    "colorway": [
                      "#636efa",
                      "#EF553B",
                      "#00cc96",
                      "#ab63fa",
                      "#FFA15A",
                      "#19d3f3",
                      "#FF6692",
                      "#B6E880",
                      "#FF97FF",
                      "#FECB52"
                    ],
                    "font": {
                      "color": "#2a3f5f"
                    },
                    "geo": {
                      "bgcolor": "white",
                      "lakecolor": "white",
                      "landcolor": "#E5ECF6",
                      "showlakes": true,
                      "showland": true,
                      "subunitcolor": "white"
                    },
                    "hoverlabel": {
                      "align": "left"
                    },
                    "hovermode": "closest",
                    "mapbox": {
                      "style": "light"
                    },
                    "paper_bgcolor": "white",
                    "plot_bgcolor": "#E5ECF6",
                    "polar": {
                      "angularaxis": {
                        "gridcolor": "white",
                        "linecolor": "white",
                        "ticks": ""
                      },
                      "bgcolor": "#E5ECF6",
                      "radialaxis": {
                        "gridcolor": "white",
                        "linecolor": "white",
                        "ticks": ""
                      }
                    },
                    "scene": {
                      "xaxis": {
                        "backgroundcolor": "#E5ECF6",
                        "gridcolor": "white",
                        "gridwidth": 2,
                        "linecolor": "white",
                        "showbackground": true,
                        "ticks": "",
                        "zerolinecolor": "white"
                      },
                      "yaxis": {
                        "backgroundcolor": "#E5ECF6",
                        "gridcolor": "white",
                        "gridwidth": 2,
                        "linecolor": "white",
                        "showbackground": true,
                        "ticks": "",
                        "zerolinecolor": "white"
                      },
                      "zaxis": {
                        "backgroundcolor": "#E5ECF6",
                        "gridcolor": "white",
                        "gridwidth": 2,
                        "linecolor": "white",
                        "showbackground": true,
                        "ticks": "",
                        "zerolinecolor": "white"
                      }
                    },
                    "shapedefaults": {
                      "line": {
                        "color": "#2a3f5f"
                      }
                    },
                    "ternary": {
                      "aaxis": {
                        "gridcolor": "white",
                        "linecolor": "white",
                        "ticks": ""
                      },
                      "baxis": {
                        "gridcolor": "white",
                        "linecolor": "white",
                        "ticks": ""
                      },
                      "bgcolor": "#E5ECF6",
                      "caxis": {
                        "gridcolor": "white",
                        "linecolor": "white",
                        "ticks": ""
                      }
                    },
                    "title": {
                      "x": 0.05
                    },
                    "xaxis": {
                      "automargin": true,
                      "gridcolor": "white",
                      "linecolor": "white",
                      "ticks": "",
                      "title": {
                        "standoff": 15
                      },
                      "zerolinecolor": "white",
                      "zerolinewidth": 2
                    },
                    "yaxis": {
                      "automargin": true,
                      "gridcolor": "white",
                      "linecolor": "white",
                      "ticks": "",
                      "title": {
                        "standoff": 15
                      },
                      "zerolinecolor": "white",
                      "zerolinewidth": 2
                    }
                  }
                },
                "title": {
                  "text": "Cost of cloud compute to train frontier ML systems"
                },
                "width": 800,
                "xaxis": {
                  "title": {
                    "text": "System"
                  }
                },
                "yaxis": {
                  "range": [
                    0,
                    8
                  ],
                  "title": {
                    "text": "Cost (USD, nominal)"
                  },
                  "type": "log"
                }
              }
            }
=======
          "xaxis": {
           "gridcolor": "white",
           "linecolor": "white",
           "ticks": "",
           "title": {
            "standoff": 15
           },
           "zerolinecolor": "white",
           "automargin": true,
           "zerolinewidth": 2
          },
          "yaxis": {
           "gridcolor": "white",
           "linecolor": "white",
           "ticks": "",
           "title": {
            "standoff": 15
           },
           "zerolinecolor": "white",
           "automargin": true,
           "zerolinewidth": 2
          },
          "scene": {
           "xaxis": {
            "backgroundcolor": "#E5ECF6",
            "gridcolor": "white",
            "linecolor": "white",
            "showbackground": true,
            "ticks": "",
            "zerolinecolor": "white",
            "gridwidth": 2
           },
           "yaxis": {
            "backgroundcolor": "#E5ECF6",
            "gridcolor": "white",
            "linecolor": "white",
            "showbackground": true,
            "ticks": "",
            "zerolinecolor": "white",
            "gridwidth": 2
           },
           "zaxis": {
            "backgroundcolor": "#E5ECF6",
            "gridcolor": "white",
            "linecolor": "white",
            "showbackground": true,
            "ticks": "",
            "zerolinecolor": "white",
            "gridwidth": 2
           }
          },
          "shapedefaults": {
           "line": {
            "color": "#2a3f5f"
           }
>>>>>>> 3d18b9c4
          },
          "annotationdefaults": {
           "arrowcolor": "#2a3f5f",
           "arrowhead": 0,
           "arrowwidth": 1
          },
          "geo": {
           "bgcolor": "white",
           "landcolor": "#E5ECF6",
           "subunitcolor": "white",
           "showland": true,
           "showlakes": true,
           "lakecolor": "white"
          },
          "title": {
           "x": 0.05
          },
          "mapbox": {
           "style": "light"
          }
         }
        },
        "yaxis": {
         "type": "log",
         "title": {
          "text": "Cost (USD, nominal)"
         },
         "range": [
          5,
          8
         ]
        },
        "showlegend": false,
        "xaxis": {
         "title": {
          "text": "Publication date"
         },
         "range": [
          "2018-01-01",
          "2025-01-01"
         ]
        },
        "title": {
         "text": "Cost of cloud compute to train frontier ML systems"
        },
        "autosize": false,
        "width": 800,
        "height": 600,
        "font": {
         "size": 14
        },
        "margin": {
         "l": 10,
         "r": 10,
         "t": 40,
         "b": 10
        }
       },
       "config": {
        "plotlyServerURL": "https://plot.ly"
       }
      },
      "text/html": "<div>                            <div id=\"dccbcedf-088d-4463-ae0e-73ba909cfabe\" class=\"plotly-graph-div\" style=\"height:600px; width:800px;\"></div>            <script type=\"text/javascript\">                require([\"plotly\"], function(Plotly) {                    window.PLOTLYENV=window.PLOTLYENV || {};                                    if (document.getElementById(\"dccbcedf-088d-4463-ae0e-73ba909cfabe\")) {                    Plotly.newPlot(                        \"dccbcedf-088d-4463-ae0e-73ba909cfabe\",                        [{\"line\":{\"color\":\"#034752\"},\"mode\":\"markers+text\",\"name\":\"ResNeXt-101 32x48d\",\"text\":\"ResNeXt-101 32x48d\",\"textposition\":\"top center\",\"x\":[2018.3360730593606],\"y\":[962569.4400000001],\"type\":\"scatter\"},{\"line\":{\"color\":\"#034752\"},\"mode\":\"markers+text\",\"name\":\"FTW\",\"text\":\"FTW\",\"textposition\":\"top center\",\"x\":[2018.5054794520547],\"y\":[1274258.5920000002],\"type\":\"scatter\"},{\"line\":{\"color\":\"#034752\"},\"mode\":\"markers+text\",\"name\":\"RoBERTa Large\",\"text\":\"RoBERTa Large\",\"textposition\":\"top center\",\"x\":[2019.5],\"y\":[281395.2],\"type\":\"scatter\"},{\"line\":{\"color\":\"#034752\"},\"mode\":\"markers+text\",\"name\":\"Megatron-LM (8.3B)\",\"text\":\"Megatron-LM (8.3B)\",\"textposition\":\"top center\",\"x\":[2019.7105022831051],\"y\":[383400.96],\"type\":\"scatter\"},{\"line\":{\"color\":\"#034752\"},\"mode\":\"markers+text\",\"name\":\"T5-3B\",\"text\":\"T5-3B\",\"textposition\":\"top center\",\"x\":[2019.8102739726028],\"y\":[147214.9728],\"type\":\"scatter\"},{\"line\":{\"color\":\"#034752\"},\"mode\":\"markers+text\",\"name\":\"T5-11B\",\"text\":\"T5-11B\",\"textposition\":\"top center\",\"x\":[2019.8102739726028],\"y\":[310883.328],\"type\":\"scatter\"},{\"line\":{\"color\":\"#034752\"},\"mode\":\"markers+text\",\"name\":\"AlphaStar\",\"text\":\"AlphaStar\",\"textposition\":\"top center\",\"x\":[2019.8294520547945],\"y\":[510935.04],\"type\":\"scatter\"},{\"line\":{\"color\":\"#034752\"},\"mode\":\"markers+text\",\"name\":\"OpenAI Five Rerun\",\"text\":\"OpenAI Five Rerun\",\"textposition\":\"top center\",\"x\":[2019.9495433789955],\"y\":[1466772.48],\"type\":\"scatter\"},{\"line\":{\"color\":\"#034752\"},\"mode\":\"markers+text\",\"name\":\"Meena\",\"text\":\"Meena\",\"textposition\":\"top center\",\"x\":[2020.0739726027398],\"y\":[928972.8],\"type\":\"scatter\"},{\"line\":{\"color\":\"#034752\"},\"mode\":\"markers+text\",\"name\":\"Turing-NLG\",\"text\":\"Turing-NLG\",\"textposition\":\"top center\",\"x\":[2020.116210045662],\"y\":[605269.3504],\"type\":\"scatter\"},{\"line\":{\"color\":\"#034752\"},\"mode\":\"markers+text\",\"name\":\"GPT-3 175B (davinci)\",\"text\":\"GPT-3 175B (davinci)\",\"textposition\":\"top center\",\"x\":[2020.407305936073],\"y\":[8134080.0],\"type\":\"scatter\"},{\"line\":{\"color\":\"#034752\"},\"mode\":\"markers+text\",\"name\":\"GShard (dense)\",\"text\":\"GShard (dense)\",\"textposition\":\"top center\",\"x\":[2020.4961187214612],\"y\":[1300561.92],\"type\":\"scatter\"},{\"line\":{\"color\":\"#034752\"},\"mode\":\"markers+text\",\"name\":\"ALIGN\",\"text\":\"ALIGN\",\"textposition\":\"top center\",\"x\":[2021.4440639269408],\"y\":[224050.176],\"type\":\"scatter\"},{\"line\":{\"color\":\"#034752\"},\"mode\":\"markers+text\",\"name\":\"Megatron-Turing NLG 530B\",\"text\":\"Megatron-Turing NLG 530B\",\"textposition\":\"top center\",\"x\":[2021.777397260274],\"y\":[10348800.0],\"type\":\"scatter\"},{\"line\":{\"color\":\"#034752\"},\"mode\":\"markers+text\",\"name\":\"Gopher (280B)\",\"text\":\"Gopher (280B)\",\"textposition\":\"top center\",\"x\":[2021.9358447488585],\"y\":[4748083.2],\"type\":\"scatter\"},{\"line\":{\"color\":\"#034752\"},\"mode\":\"markers+text\",\"name\":\"GLaM\",\"text\":\"GLaM\",\"textposition\":\"top center\",\"x\":[2021.9495433789955],\"y\":[2839531.5199999996],\"type\":\"scatter\"},{\"line\":{\"color\":\"#034752\"},\"mode\":\"markers+text\",\"name\":\"LaMDA\",\"text\":\"LaMDA\",\"textposition\":\"top center\",\"x\":[2022.10799086758],\"y\":[1786982.4],\"type\":\"scatter\"},{\"line\":{\"color\":\"#034752\"},\"mode\":\"markers+text\",\"name\":\"Chinchilla\",\"text\":\"Chinchilla\",\"textposition\":\"top center\",\"x\":[2022.2433789954339],\"y\":[3513681.2031999994],\"type\":\"scatter\"},{\"line\":{\"color\":\"#034752\"},\"mode\":\"markers+text\",\"name\":\"PaLM (540B)\",\"text\":\"PaLM (540B)\",\"textposition\":\"top center\",\"x\":[2022.2582191780823],\"y\":[17062133.759999998],\"type\":\"scatter\"},{\"line\":{\"color\":\"#034752\"},\"mode\":\"markers+text\",\"name\":\"OPT-175B\",\"text\":\"OPT-175B\",\"textposition\":\"top center\",\"x\":[2022.3360730593606],\"y\":[2437632.0],\"type\":\"scatter\"},{\"line\":{\"color\":\"#034752\"},\"mode\":\"markers+text\",\"name\":\"Minerva (540B)\",\"text\":\"Minerva (540B)\",\"textposition\":\"top center\",\"x\":[2022.4933789954339],\"y\":[18508922.88],\"type\":\"scatter\"},{\"line\":{\"color\":\"#034752\"},\"mode\":\"markers+text\",\"name\":\"GPT-3.5 (text-davinci-003)\",\"text\":\"GPT-3.5 (text-davinci-003)\",\"textposition\":\"top center\",\"x\":[2022.907305936073],\"y\":[19456966.656000003],\"type\":\"scatter\"},{\"line\":{\"color\":\"#034752\"},\"mode\":\"markers+text\",\"name\":\"GPT-4\",\"text\":\"GPT-4\",\"textposition\":\"top center\",\"x\":[2023.2050228310502],\"y\":[136800000.0],\"type\":\"scatter\"},{\"line\":{\"color\":\"#034752\"},\"mode\":\"markers+text\",\"name\":\"PaLM 2\",\"text\":\"PaLM 2\",\"textposition\":\"top center\",\"x\":[2023.35799086758],\"y\":[16457350.963200001],\"type\":\"scatter\"},{\"line\":{\"color\":\"#034752\"},\"mode\":\"markers+text\",\"name\":\"Claude 2\",\"text\":\"Claude 2\",\"textposition\":\"top center\",\"x\":[2023.527397260274],\"y\":[16457350.963200001],\"type\":\"scatter\"},{\"line\":{\"color\":\"#034752\"},\"mode\":\"markers+text\",\"name\":\"Llama 2-70B\",\"text\":\"Llama 2-70B\",\"textposition\":\"top center\",\"x\":[2023.5465753424658],\"y\":[33841152.0],\"type\":\"scatter\"},{\"line\":{\"color\":\"#034752\"},\"mode\":\"markers+text\",\"name\":\"Falcon 180B\",\"text\":\"Falcon 180B\",\"textposition\":\"top center\",\"x\":[2023.6803652968038],\"y\":[42467328.0],\"type\":\"scatter\"}],                        {\"template\":{\"data\":{\"histogram2dcontour\":[{\"type\":\"histogram2dcontour\",\"colorbar\":{\"outlinewidth\":0,\"ticks\":\"\"},\"colorscale\":[[0.0,\"#0d0887\"],[0.1111111111111111,\"#46039f\"],[0.2222222222222222,\"#7201a8\"],[0.3333333333333333,\"#9c179e\"],[0.4444444444444444,\"#bd3786\"],[0.5555555555555556,\"#d8576b\"],[0.6666666666666666,\"#ed7953\"],[0.7777777777777778,\"#fb9f3a\"],[0.8888888888888888,\"#fdca26\"],[1.0,\"#f0f921\"]]}],\"choropleth\":[{\"type\":\"choropleth\",\"colorbar\":{\"outlinewidth\":0,\"ticks\":\"\"}}],\"histogram2d\":[{\"type\":\"histogram2d\",\"colorbar\":{\"outlinewidth\":0,\"ticks\":\"\"},\"colorscale\":[[0.0,\"#0d0887\"],[0.1111111111111111,\"#46039f\"],[0.2222222222222222,\"#7201a8\"],[0.3333333333333333,\"#9c179e\"],[0.4444444444444444,\"#bd3786\"],[0.5555555555555556,\"#d8576b\"],[0.6666666666666666,\"#ed7953\"],[0.7777777777777778,\"#fb9f3a\"],[0.8888888888888888,\"#fdca26\"],[1.0,\"#f0f921\"]]}],\"heatmap\":[{\"type\":\"heatmap\",\"colorbar\":{\"outlinewidth\":0,\"ticks\":\"\"},\"colorscale\":[[0.0,\"#0d0887\"],[0.1111111111111111,\"#46039f\"],[0.2222222222222222,\"#7201a8\"],[0.3333333333333333,\"#9c179e\"],[0.4444444444444444,\"#bd3786\"],[0.5555555555555556,\"#d8576b\"],[0.6666666666666666,\"#ed7953\"],[0.7777777777777778,\"#fb9f3a\"],[0.8888888888888888,\"#fdca26\"],[1.0,\"#f0f921\"]]}],\"heatmapgl\":[{\"type\":\"heatmapgl\",\"colorbar\":{\"outlinewidth\":0,\"ticks\":\"\"},\"colorscale\":[[0.0,\"#0d0887\"],[0.1111111111111111,\"#46039f\"],[0.2222222222222222,\"#7201a8\"],[0.3333333333333333,\"#9c179e\"],[0.4444444444444444,\"#bd3786\"],[0.5555555555555556,\"#d8576b\"],[0.6666666666666666,\"#ed7953\"],[0.7777777777777778,\"#fb9f3a\"],[0.8888888888888888,\"#fdca26\"],[1.0,\"#f0f921\"]]}],\"contourcarpet\":[{\"type\":\"contourcarpet\",\"colorbar\":{\"outlinewidth\":0,\"ticks\":\"\"}}],\"contour\":[{\"type\":\"contour\",\"colorbar\":{\"outlinewidth\":0,\"ticks\":\"\"},\"colorscale\":[[0.0,\"#0d0887\"],[0.1111111111111111,\"#46039f\"],[0.2222222222222222,\"#7201a8\"],[0.3333333333333333,\"#9c179e\"],[0.4444444444444444,\"#bd3786\"],[0.5555555555555556,\"#d8576b\"],[0.6666666666666666,\"#ed7953\"],[0.7777777777777778,\"#fb9f3a\"],[0.8888888888888888,\"#fdca26\"],[1.0,\"#f0f921\"]]}],\"surface\":[{\"type\":\"surface\",\"colorbar\":{\"outlinewidth\":0,\"ticks\":\"\"},\"colorscale\":[[0.0,\"#0d0887\"],[0.1111111111111111,\"#46039f\"],[0.2222222222222222,\"#7201a8\"],[0.3333333333333333,\"#9c179e\"],[0.4444444444444444,\"#bd3786\"],[0.5555555555555556,\"#d8576b\"],[0.6666666666666666,\"#ed7953\"],[0.7777777777777778,\"#fb9f3a\"],[0.8888888888888888,\"#fdca26\"],[1.0,\"#f0f921\"]]}],\"mesh3d\":[{\"type\":\"mesh3d\",\"colorbar\":{\"outlinewidth\":0,\"ticks\":\"\"}}],\"scatter\":[{\"fillpattern\":{\"fillmode\":\"overlay\",\"size\":10,\"solidity\":0.2},\"type\":\"scatter\"}],\"parcoords\":[{\"type\":\"parcoords\",\"line\":{\"colorbar\":{\"outlinewidth\":0,\"ticks\":\"\"}}}],\"scatterpolargl\":[{\"type\":\"scatterpolargl\",\"marker\":{\"colorbar\":{\"outlinewidth\":0,\"ticks\":\"\"}}}],\"bar\":[{\"error_x\":{\"color\":\"#2a3f5f\"},\"error_y\":{\"color\":\"#2a3f5f\"},\"marker\":{\"line\":{\"color\":\"#E5ECF6\",\"width\":0.5},\"pattern\":{\"fillmode\":\"overlay\",\"size\":10,\"solidity\":0.2}},\"type\":\"bar\"}],\"scattergeo\":[{\"type\":\"scattergeo\",\"marker\":{\"colorbar\":{\"outlinewidth\":0,\"ticks\":\"\"}}}],\"scatterpolar\":[{\"type\":\"scatterpolar\",\"marker\":{\"colorbar\":{\"outlinewidth\":0,\"ticks\":\"\"}}}],\"histogram\":[{\"marker\":{\"pattern\":{\"fillmode\":\"overlay\",\"size\":10,\"solidity\":0.2}},\"type\":\"histogram\"}],\"scattergl\":[{\"type\":\"scattergl\",\"marker\":{\"colorbar\":{\"outlinewidth\":0,\"ticks\":\"\"}}}],\"scatter3d\":[{\"type\":\"scatter3d\",\"line\":{\"colorbar\":{\"outlinewidth\":0,\"ticks\":\"\"}},\"marker\":{\"colorbar\":{\"outlinewidth\":0,\"ticks\":\"\"}}}],\"scattermapbox\":[{\"type\":\"scattermapbox\",\"marker\":{\"colorbar\":{\"outlinewidth\":0,\"ticks\":\"\"}}}],\"scatterternary\":[{\"type\":\"scatterternary\",\"marker\":{\"colorbar\":{\"outlinewidth\":0,\"ticks\":\"\"}}}],\"scattercarpet\":[{\"type\":\"scattercarpet\",\"marker\":{\"colorbar\":{\"outlinewidth\":0,\"ticks\":\"\"}}}],\"carpet\":[{\"aaxis\":{\"endlinecolor\":\"#2a3f5f\",\"gridcolor\":\"white\",\"linecolor\":\"white\",\"minorgridcolor\":\"white\",\"startlinecolor\":\"#2a3f5f\"},\"baxis\":{\"endlinecolor\":\"#2a3f5f\",\"gridcolor\":\"white\",\"linecolor\":\"white\",\"minorgridcolor\":\"white\",\"startlinecolor\":\"#2a3f5f\"},\"type\":\"carpet\"}],\"table\":[{\"cells\":{\"fill\":{\"color\":\"#EBF0F8\"},\"line\":{\"color\":\"white\"}},\"header\":{\"fill\":{\"color\":\"#C8D4E3\"},\"line\":{\"color\":\"white\"}},\"type\":\"table\"}],\"barpolar\":[{\"marker\":{\"line\":{\"color\":\"#E5ECF6\",\"width\":0.5},\"pattern\":{\"fillmode\":\"overlay\",\"size\":10,\"solidity\":0.2}},\"type\":\"barpolar\"}],\"pie\":[{\"automargin\":true,\"type\":\"pie\"}]},\"layout\":{\"autotypenumbers\":\"strict\",\"colorway\":[\"#636efa\",\"#EF553B\",\"#00cc96\",\"#ab63fa\",\"#FFA15A\",\"#19d3f3\",\"#FF6692\",\"#B6E880\",\"#FF97FF\",\"#FECB52\"],\"font\":{\"color\":\"#2a3f5f\"},\"hovermode\":\"closest\",\"hoverlabel\":{\"align\":\"left\"},\"paper_bgcolor\":\"white\",\"plot_bgcolor\":\"#E5ECF6\",\"polar\":{\"bgcolor\":\"#E5ECF6\",\"angularaxis\":{\"gridcolor\":\"white\",\"linecolor\":\"white\",\"ticks\":\"\"},\"radialaxis\":{\"gridcolor\":\"white\",\"linecolor\":\"white\",\"ticks\":\"\"}},\"ternary\":{\"bgcolor\":\"#E5ECF6\",\"aaxis\":{\"gridcolor\":\"white\",\"linecolor\":\"white\",\"ticks\":\"\"},\"baxis\":{\"gridcolor\":\"white\",\"linecolor\":\"white\",\"ticks\":\"\"},\"caxis\":{\"gridcolor\":\"white\",\"linecolor\":\"white\",\"ticks\":\"\"}},\"coloraxis\":{\"colorbar\":{\"outlinewidth\":0,\"ticks\":\"\"}},\"colorscale\":{\"sequential\":[[0.0,\"#0d0887\"],[0.1111111111111111,\"#46039f\"],[0.2222222222222222,\"#7201a8\"],[0.3333333333333333,\"#9c179e\"],[0.4444444444444444,\"#bd3786\"],[0.5555555555555556,\"#d8576b\"],[0.6666666666666666,\"#ed7953\"],[0.7777777777777778,\"#fb9f3a\"],[0.8888888888888888,\"#fdca26\"],[1.0,\"#f0f921\"]],\"sequentialminus\":[[0.0,\"#0d0887\"],[0.1111111111111111,\"#46039f\"],[0.2222222222222222,\"#7201a8\"],[0.3333333333333333,\"#9c179e\"],[0.4444444444444444,\"#bd3786\"],[0.5555555555555556,\"#d8576b\"],[0.6666666666666666,\"#ed7953\"],[0.7777777777777778,\"#fb9f3a\"],[0.8888888888888888,\"#fdca26\"],[1.0,\"#f0f921\"]],\"diverging\":[[0,\"#8e0152\"],[0.1,\"#c51b7d\"],[0.2,\"#de77ae\"],[0.3,\"#f1b6da\"],[0.4,\"#fde0ef\"],[0.5,\"#f7f7f7\"],[0.6,\"#e6f5d0\"],[0.7,\"#b8e186\"],[0.8,\"#7fbc41\"],[0.9,\"#4d9221\"],[1,\"#276419\"]]},\"xaxis\":{\"gridcolor\":\"white\",\"linecolor\":\"white\",\"ticks\":\"\",\"title\":{\"standoff\":15},\"zerolinecolor\":\"white\",\"automargin\":true,\"zerolinewidth\":2},\"yaxis\":{\"gridcolor\":\"white\",\"linecolor\":\"white\",\"ticks\":\"\",\"title\":{\"standoff\":15},\"zerolinecolor\":\"white\",\"automargin\":true,\"zerolinewidth\":2},\"scene\":{\"xaxis\":{\"backgroundcolor\":\"#E5ECF6\",\"gridcolor\":\"white\",\"linecolor\":\"white\",\"showbackground\":true,\"ticks\":\"\",\"zerolinecolor\":\"white\",\"gridwidth\":2},\"yaxis\":{\"backgroundcolor\":\"#E5ECF6\",\"gridcolor\":\"white\",\"linecolor\":\"white\",\"showbackground\":true,\"ticks\":\"\",\"zerolinecolor\":\"white\",\"gridwidth\":2},\"zaxis\":{\"backgroundcolor\":\"#E5ECF6\",\"gridcolor\":\"white\",\"linecolor\":\"white\",\"showbackground\":true,\"ticks\":\"\",\"zerolinecolor\":\"white\",\"gridwidth\":2}},\"shapedefaults\":{\"line\":{\"color\":\"#2a3f5f\"}},\"annotationdefaults\":{\"arrowcolor\":\"#2a3f5f\",\"arrowhead\":0,\"arrowwidth\":1},\"geo\":{\"bgcolor\":\"white\",\"landcolor\":\"#E5ECF6\",\"subunitcolor\":\"white\",\"showland\":true,\"showlakes\":true,\"lakecolor\":\"white\"},\"title\":{\"x\":0.05},\"mapbox\":{\"style\":\"light\"}}},\"yaxis\":{\"type\":\"log\",\"title\":{\"text\":\"Cost (USD, nominal)\"},\"range\":[5,8]},\"showlegend\":false,\"xaxis\":{\"title\":{\"text\":\"Publication date\"},\"range\":[\"2018-01-01\",\"2025-01-01\"]},\"title\":{\"text\":\"Cost of cloud compute to train frontier ML systems\"},\"autosize\":false,\"width\":800,\"height\":600,\"font\":{\"size\":14},\"margin\":{\"l\":10,\"r\":10,\"t\":40,\"b\":10}},                        {\"responsive\": true}                    ).then(function(){\n                            \nvar gd = document.getElementById('dccbcedf-088d-4463-ae0e-73ba909cfabe');\nvar x = new MutationObserver(function (mutations, observer) {{\n        var display = window.getComputedStyle(gd).display;\n        if (!display || display === 'none') {{\n            console.log([gd, 'removed!']);\n            Plotly.purge(gd);\n            observer.disconnect();\n        }}\n}});\n\n// Listen for the removal of the full notebook cells\nvar notebookContainer = gd.closest('#notebook-container');\nif (notebookContainer) {{\n    x.observe(notebookContainer, {childList: true});\n}}\n\n// Listen for the clearing of the current output cell\nvar outputEl = gd.closest('.output');\nif (outputEl) {{\n    x.observe(outputEl, {childList: true});\n}}\n\n                        })                };                });            </script>        </div>"
     },
     "metadata": {},
     "output_type": "display_data"
    }
   ],
   "source": [
    "import plotly.graph_objects as go\n",
    "\n",
    "fig = go.Figure()\n",
    "for i, row in frontier_pcd_df.iterrows():\n",
    "    system = row['System']\n",
    "    cost = system_to_cost.get(system)\n",
    "    if cost is None:\n",
    "        continue\n",
    "    publication_date = row['Publication date']\n",
    "\n",
    "    fig.add_trace(go.Scatter(\n",
    "        x=[publication_date],\n",
    "        y=[cost],\n",
    "        name=system,\n",
    "        text=system,\n",
    "        textposition='top center',\n",
    "        line=dict(color='#034752'),\n",
    "        mode='markers+text',\n",
    "    ))\n",
    "\n",
    "# log y axis\n",
    "fig.update_yaxes(type=\"log\")\n",
    "# no legend\n",
    "fig.update_layout(showlegend=False)\n",
    "\n",
    "# axis labels\n",
    "fig.update_xaxes(title_text='Publication date')\n",
    "fig.update_yaxes(title_text='Cost (USD, nominal)')\n",
    "\n",
    "# title\n",
    "fig.update_layout(title_text='Cost of cloud compute to train frontier ML systems')\n",
    "\n",
    "# update size\n",
    "fig.update_layout(\n",
    "    autosize=False,\n",
    "    width=800,\n",
    "    height=600,\n",
    ")\n",
    "\n",
    "# font size\n",
    "fig.update_layout(\n",
    "    font=dict(\n",
    "        size=14,\n",
    "    )\n",
    ")\n",
    "\n",
    "# axis limits\n",
    "fig.update_xaxes(range=['2018-01-01', '2025-01-01'])\n",
    "fig.update_yaxes(range=[5, 8])\n",
    "\n",
    "# margins\n",
    "fig.update_layout(margin=dict(l=10, r=10, t=40, b=10))\n",
    "\n",
    "save_plot(fig, 'results/', 'cost_scatter_with_imputation')\n",
    "\n",
    "fig.show()"
   ],
   "metadata": {
    "collapsed": false,
    "ExecuteTime": {
     "end_time": "2024-01-31T15:08:33.973752900Z",
     "start_time": "2024-01-31T15:08:32.833899400Z"
    }
   }
  },
  {
   "cell_type": "markdown",
   "source": [
    "# Validating the imputation"
   ],
   "metadata": {
    "collapsed": false
   }
  },
  {
   "cell_type": "code",
   "execution_count": 64,
   "outputs": [],
   "source": [
    "from sklearn.model_selection import train_test_split\n",
    "from sklearn.metrics import mean_squared_error\n",
    "from sklearn.metrics import accuracy_score"
   ],
   "metadata": {
    "collapsed": false,
    "ExecuteTime": {
     "end_time": "2024-01-31T15:08:34.249261700Z",
     "start_time": "2024-01-31T15:08:33.847769500Z"
    }
   }
  },
  {
   "cell_type": "code",
   "execution_count": 65,
   "outputs": [],
   "source": [
    "# see how many features can be removed without reducing imputation accuracy\n",
    "# compare knn to simply imputing the mean value, or to interpolating between the previous and next points"
   ],
   "metadata": {
    "collapsed": false,
    "ExecuteTime": {
     "end_time": "2024-01-31T15:08:34.348588600Z",
     "start_time": "2024-01-31T15:08:33.863771400Z"
    }
   }
  }
 ],
 "metadata": {
  "colab": {
   "provenance": []
  },
  "kernelspec": {
   "name": "python3",
   "language": "python",
   "display_name": "Python 3 (ipykernel)"
  },
  "language_info": {
   "codemirror_mode": {
    "name": "ipython",
    "version": 3
   },
   "file_extension": ".py",
   "mimetype": "text/x-python",
   "name": "python",
   "nbconvert_exporter": "python",
   "pygments_lexer": "ipython3",
   "version": "3.11.4"
  }
 },
 "nbformat": 4,
 "nbformat_minor": 0
}<|MERGE_RESOLUTION|>--- conflicted
+++ resolved
@@ -171,7 +171,6 @@
    },
    "outputs": [
     {
-<<<<<<< HEAD
       "cell_type": "code",
       "execution_count": 1,
       "metadata": {},
@@ -197,170 +196,6 @@
         "from inflation import *"
       ]
     },
-=======
-     "data": {
-      "text/plain": "               System    Domain         Task  \\\n265       AlphaGo Fan     Games           Go   \n275       AlphaGo Lee     Games           Go   \n306              GNMT  Language  Translation   \n317  NASv3 (CIFAR-10)    Vision          NaN   \n337    AlphaGo Master     Games           Go   \n\n                                               Authors Notability criteria  \\\n265  David Silver, Aja Huang, Chris J. Maddison, Ar...    SOTA improvement   \n275  David Silver, Aja Huang, Chris J. Maddison, Ar...        Highly cited   \n306  Yonghui Wu, Mike Schuster, Zhifeng Chen, Quoc ...        Highly cited   \n317                            Barret Zoph, Quoc V. Le        Highly cited   \n337  D Silver, J Schrittwieser, K Simonyan, I Anton...        Highly cited   \n\n    Notability criteria notes Open-source  \\\n265                       NaN         NaN   \n275                       NaN         NaN   \n306                       NaN         NaN   \n317                       NaN         NaN   \n337                       NaN         NaN   \n\n                                                  Link  Citations  \\\n265  https://www.nature.com/articles/nature24270.ep...    14389.0   \n275        https://www.nature.com/articles/nature16961    14389.0   \n306                   https://arxiv.org/abs/1609.08144     5948.0   \n317                   https://arxiv.org/abs/1611.01578     4569.0   \n337  https://www.researchgate.net/publication/32047...     7831.0   \n\n                                             Reference  ...  \\\n265  Mastering the game of Go with deep neural netw...  ...   \n275  Mastering the game of Go with deep neural netw...  ...   \n306  Google's Neural Machine Translation System: Br...  ...   \n317  Neural Architecture Search with Reinforcement ...  ...   \n337   Mastering the game of Go without human knowledge  ...   \n\n    Organization (from Organization) Base model Finetune compute (FLOP)  \\\n265                  Google DeepMind        NaN                     NaN   \n275                         DeepMind        NaN                     NaN   \n306                           Google        NaN                     NaN   \n317                     Google Brain        NaN                     NaN   \n337                         DeepMind        NaN                     NaN   \n\n     Finetune compute notes Authors by country  Hardware quantity  \\\n265                     NaN        AlphaGo Fan                NaN   \n275                     NaN        AlphaGo Lee                NaN   \n306                     NaN               GNMT               96.0   \n317                     NaN   NASv3 (CIFAR-10)              800.0   \n337                     NaN     AlphaGo Master                NaN   \n\n    Hardware utilization Training cost trends Training cloud compute vendor  \\\n265                  NaN          AlphaGo Fan                           NaN   \n275                  NaN          AlphaGo Lee                           NaN   \n306                  NaN                 GNMT                           NaN   \n317                  NaN     NASv3 (CIFAR-10)                           NaN   \n337                  NaN       AlphaGo Master                           NaN   \n\n     Training data center  \n265                   NaN  \n275                   NaN  \n306                   NaN  \n317                   NaN  \n337                   NaN  \n\n[5 rows x 49 columns]",
-      "text/html": "<div>\n<style scoped>\n    .dataframe tbody tr th:only-of-type {\n        vertical-align: middle;\n    }\n\n    .dataframe tbody tr th {\n        vertical-align: top;\n    }\n\n    .dataframe thead th {\n        text-align: right;\n    }\n</style>\n<table border=\"1\" class=\"dataframe\">\n  <thead>\n    <tr style=\"text-align: right;\">\n      <th></th>\n      <th>System</th>\n      <th>Domain</th>\n      <th>Task</th>\n      <th>Authors</th>\n      <th>Notability criteria</th>\n      <th>Notability criteria notes</th>\n      <th>Open-source</th>\n      <th>Link</th>\n      <th>Citations</th>\n      <th>Reference</th>\n      <th>...</th>\n      <th>Organization (from Organization)</th>\n      <th>Base model</th>\n      <th>Finetune compute (FLOP)</th>\n      <th>Finetune compute notes</th>\n      <th>Authors by country</th>\n      <th>Hardware quantity</th>\n      <th>Hardware utilization</th>\n      <th>Training cost trends</th>\n      <th>Training cloud compute vendor</th>\n      <th>Training data center</th>\n    </tr>\n  </thead>\n  <tbody>\n    <tr>\n      <th>265</th>\n      <td>AlphaGo Fan</td>\n      <td>Games</td>\n      <td>Go</td>\n      <td>David Silver, Aja Huang, Chris J. Maddison, Ar...</td>\n      <td>SOTA improvement</td>\n      <td>NaN</td>\n      <td>NaN</td>\n      <td>https://www.nature.com/articles/nature24270.ep...</td>\n      <td>14389.0</td>\n      <td>Mastering the game of Go with deep neural netw...</td>\n      <td>...</td>\n      <td>Google DeepMind</td>\n      <td>NaN</td>\n      <td>NaN</td>\n      <td>NaN</td>\n      <td>AlphaGo Fan</td>\n      <td>NaN</td>\n      <td>NaN</td>\n      <td>AlphaGo Fan</td>\n      <td>NaN</td>\n      <td>NaN</td>\n    </tr>\n    <tr>\n      <th>275</th>\n      <td>AlphaGo Lee</td>\n      <td>Games</td>\n      <td>Go</td>\n      <td>David Silver, Aja Huang, Chris J. Maddison, Ar...</td>\n      <td>Highly cited</td>\n      <td>NaN</td>\n      <td>NaN</td>\n      <td>https://www.nature.com/articles/nature16961</td>\n      <td>14389.0</td>\n      <td>Mastering the game of Go with deep neural netw...</td>\n      <td>...</td>\n      <td>DeepMind</td>\n      <td>NaN</td>\n      <td>NaN</td>\n      <td>NaN</td>\n      <td>AlphaGo Lee</td>\n      <td>NaN</td>\n      <td>NaN</td>\n      <td>AlphaGo Lee</td>\n      <td>NaN</td>\n      <td>NaN</td>\n    </tr>\n    <tr>\n      <th>306</th>\n      <td>GNMT</td>\n      <td>Language</td>\n      <td>Translation</td>\n      <td>Yonghui Wu, Mike Schuster, Zhifeng Chen, Quoc ...</td>\n      <td>Highly cited</td>\n      <td>NaN</td>\n      <td>NaN</td>\n      <td>https://arxiv.org/abs/1609.08144</td>\n      <td>5948.0</td>\n      <td>Google's Neural Machine Translation System: Br...</td>\n      <td>...</td>\n      <td>Google</td>\n      <td>NaN</td>\n      <td>NaN</td>\n      <td>NaN</td>\n      <td>GNMT</td>\n      <td>96.0</td>\n      <td>NaN</td>\n      <td>GNMT</td>\n      <td>NaN</td>\n      <td>NaN</td>\n    </tr>\n    <tr>\n      <th>317</th>\n      <td>NASv3 (CIFAR-10)</td>\n      <td>Vision</td>\n      <td>NaN</td>\n      <td>Barret Zoph, Quoc V. Le</td>\n      <td>Highly cited</td>\n      <td>NaN</td>\n      <td>NaN</td>\n      <td>https://arxiv.org/abs/1611.01578</td>\n      <td>4569.0</td>\n      <td>Neural Architecture Search with Reinforcement ...</td>\n      <td>...</td>\n      <td>Google Brain</td>\n      <td>NaN</td>\n      <td>NaN</td>\n      <td>NaN</td>\n      <td>NASv3 (CIFAR-10)</td>\n      <td>800.0</td>\n      <td>NaN</td>\n      <td>NASv3 (CIFAR-10)</td>\n      <td>NaN</td>\n      <td>NaN</td>\n    </tr>\n    <tr>\n      <th>337</th>\n      <td>AlphaGo Master</td>\n      <td>Games</td>\n      <td>Go</td>\n      <td>D Silver, J Schrittwieser, K Simonyan, I Anton...</td>\n      <td>Highly cited</td>\n      <td>NaN</td>\n      <td>NaN</td>\n      <td>https://www.researchgate.net/publication/32047...</td>\n      <td>7831.0</td>\n      <td>Mastering the game of Go without human knowledge</td>\n      <td>...</td>\n      <td>DeepMind</td>\n      <td>NaN</td>\n      <td>NaN</td>\n      <td>NaN</td>\n      <td>AlphaGo Master</td>\n      <td>NaN</td>\n      <td>NaN</td>\n      <td>AlphaGo Master</td>\n      <td>NaN</td>\n      <td>NaN</td>\n    </tr>\n  </tbody>\n</table>\n<p>5 rows × 49 columns</p>\n</div>"
-     },
-     "execution_count": 27,
-     "metadata": {},
-     "output_type": "execute_result"
-    }
-   ],
-   "source": [
-    "frontier_pcd_df = pcd_df[pcd_df['System'].isin(frontier_systems)]\n",
-    "frontier_pcd_df.head()"
-   ]
-  },
-  {
-   "cell_type": "code",
-   "execution_count": 28,
-   "metadata": {
-    "ExecuteTime": {
-     "end_time": "2024-01-31T15:08:28.683468500Z",
-     "start_time": "2024-01-31T15:08:26.568324200Z"
-    }
-   },
-   "outputs": [],
-   "source": [
-    "assert len(frontier_pcd_df) == len(frontier_systems)"
-   ]
-  },
-  {
-   "cell_type": "markdown",
-   "metadata": {},
-   "source": [
-    "## Prices"
-   ]
-  },
-  {
-   "cell_type": "code",
-   "execution_count": 29,
-   "metadata": {
-    "ExecuteTime": {
-     "end_time": "2024-01-31T15:08:28.683468500Z",
-     "start_time": "2024-01-31T15:08:26.568324200Z"
-    }
-   },
-   "outputs": [
-    {
-     "data": {
-      "text/plain": "                                        Price source  Price date  \\\n0  https://web.archive.org/web/20181009102635/htt...  2018-10-09   \n1  https://web.archive.org/web/20181011013513/htt...  2018-10-11   \n2  https://web.archive.org/web/20181011013513/htt...  2018-10-11   \n3  https://web.archive.org/web/20190701021000/htt...  2019-07-01   \n4  https://web.archive.org/web/20190728061708/htt...  2019-07-28   \n\n  Hardware model Manufacturer (from Hardware model)        Vendor  \\\n0  Google TPU v2                             Google  Google Cloud   \n1  Google TPU v3                             Google  Google Cloud   \n2  Google TPU v3                             Google  Google Cloud   \n3  Google TPU v3                             Google  Google Cloud   \n4  Google TPU v3                             Google  Google Cloud   \n\n                     Location Price per chip-hour (on-demand)  \\\n0                          US                           $1.13   \n1                          US                           $2.00   \n2                      Europe                           $2.20   \n3          Iowa (us-central1)                           $2.00   \n4  Netherlands (europe-west4)                           $2.00   \n\n  Price per chip-hour (1-year CUD) Price per chip-hour (3-year CUD)  \\\n0                              NaN                              NaN   \n1                              NaN                              NaN   \n2                              NaN                              NaN   \n3                            $1.26                            $0.90   \n4                            $1.26                            $0.90   \n\n   Price (hardware purchase)  \n0                        NaN  \n1                        NaN  \n2                        NaN  \n3                        NaN  \n4                        NaN  ",
-      "text/html": "<div>\n<style scoped>\n    .dataframe tbody tr th:only-of-type {\n        vertical-align: middle;\n    }\n\n    .dataframe tbody tr th {\n        vertical-align: top;\n    }\n\n    .dataframe thead th {\n        text-align: right;\n    }\n</style>\n<table border=\"1\" class=\"dataframe\">\n  <thead>\n    <tr style=\"text-align: right;\">\n      <th></th>\n      <th>Price source</th>\n      <th>Price date</th>\n      <th>Hardware model</th>\n      <th>Manufacturer (from Hardware model)</th>\n      <th>Vendor</th>\n      <th>Location</th>\n      <th>Price per chip-hour (on-demand)</th>\n      <th>Price per chip-hour (1-year CUD)</th>\n      <th>Price per chip-hour (3-year CUD)</th>\n      <th>Price (hardware purchase)</th>\n    </tr>\n  </thead>\n  <tbody>\n    <tr>\n      <th>0</th>\n      <td>https://web.archive.org/web/20181009102635/htt...</td>\n      <td>2018-10-09</td>\n      <td>Google TPU v2</td>\n      <td>Google</td>\n      <td>Google Cloud</td>\n      <td>US</td>\n      <td>$1.13</td>\n      <td>NaN</td>\n      <td>NaN</td>\n      <td>NaN</td>\n    </tr>\n    <tr>\n      <th>1</th>\n      <td>https://web.archive.org/web/20181011013513/htt...</td>\n      <td>2018-10-11</td>\n      <td>Google TPU v3</td>\n      <td>Google</td>\n      <td>Google Cloud</td>\n      <td>US</td>\n      <td>$2.00</td>\n      <td>NaN</td>\n      <td>NaN</td>\n      <td>NaN</td>\n    </tr>\n    <tr>\n      <th>2</th>\n      <td>https://web.archive.org/web/20181011013513/htt...</td>\n      <td>2018-10-11</td>\n      <td>Google TPU v3</td>\n      <td>Google</td>\n      <td>Google Cloud</td>\n      <td>Europe</td>\n      <td>$2.20</td>\n      <td>NaN</td>\n      <td>NaN</td>\n      <td>NaN</td>\n    </tr>\n    <tr>\n      <th>3</th>\n      <td>https://web.archive.org/web/20190701021000/htt...</td>\n      <td>2019-07-01</td>\n      <td>Google TPU v3</td>\n      <td>Google</td>\n      <td>Google Cloud</td>\n      <td>Iowa (us-central1)</td>\n      <td>$2.00</td>\n      <td>$1.26</td>\n      <td>$0.90</td>\n      <td>NaN</td>\n    </tr>\n    <tr>\n      <th>4</th>\n      <td>https://web.archive.org/web/20190728061708/htt...</td>\n      <td>2019-07-28</td>\n      <td>Google TPU v3</td>\n      <td>Google</td>\n      <td>Google Cloud</td>\n      <td>Netherlands (europe-west4)</td>\n      <td>$2.00</td>\n      <td>$1.26</td>\n      <td>$0.90</td>\n      <td>NaN</td>\n    </tr>\n  </tbody>\n</table>\n</div>"
-     },
-     "execution_count": 29,
-     "metadata": {},
-     "output_type": "execute_result"
-    }
-   ],
-   "source": [
-    "price_df = pd.read_csv('data/Hardware prices.csv')\n",
-    "price_df.head()"
-   ]
-  },
-  {
-   "cell_type": "code",
-   "execution_count": 30,
-   "metadata": {
-    "ExecuteTime": {
-     "end_time": "2024-01-31T15:08:28.683468500Z",
-     "start_time": "2024-01-31T15:08:26.568324200Z"
-    }
-   },
-   "outputs": [],
-   "source": [
-    "# Price date in datetime format\n",
-    "price_df.dropna(subset=['Price date'], inplace=True)\n",
-    "price_df['Price date'] = pd.to_datetime(price_df['Price date'])"
-   ]
-  },
-  {
-   "cell_type": "code",
-   "execution_count": 31,
-   "metadata": {
-    "ExecuteTime": {
-     "end_time": "2024-01-31T15:08:28.683468500Z",
-     "start_time": "2024-01-31T15:08:26.568324200Z"
-    }
-   },
-   "outputs": [],
-   "source": [
-    "pcd_hardware_model_colname = 'Name of the hardware (from Training hardware)'"
-   ]
-  },
-  {
-   "cell_type": "markdown",
-   "metadata": {},
-   "source": [
-    "# Imputation"
-   ]
-  },
-  {
-   "cell_type": "markdown",
-   "metadata": {},
-   "source": [
-    "Training hardware: \"best\" available"
-   ]
-  },
-  {
-   "cell_type": "code",
-   "execution_count": 31,
-   "metadata": {
-    "ExecuteTime": {
-     "end_time": "2024-01-31T15:08:28.683468500Z",
-     "start_time": "2024-01-31T15:08:26.568324200Z"
-    }
-   },
-   "outputs": [],
-   "source": []
-  },
-  {
-   "cell_type": "markdown",
-   "metadata": {},
-   "source": [
-    "FLOP/second (flops) utilization: mean of known values\n",
-    "\n",
-    "TODO: random sample from distribution, combined with bootstrapping"
-   ]
-  },
-  {
-   "cell_type": "code",
-   "execution_count": 31,
-   "metadata": {
-    "ExecuteTime": {
-     "end_time": "2024-01-31T15:08:28.683468500Z",
-     "start_time": "2024-01-31T15:08:26.568324200Z"
-    }
-   },
-   "outputs": [],
-   "source": []
-  },
-  {
-   "cell_type": "markdown",
-   "metadata": {},
-   "source": [
-    "Number of chip-hours\n",
-    "\n",
-    "If num_chips AND training_time_hours known: chip_hours = num_chips * training_time_hours\n",
-    "\n",
-    "Else if num_chips unknown: \n",
-    "\n",
-    "Else if training_time_hours unknown: \n",
-    "\n",
-    "Else (both unknown): chip_hours = training_compute_flop / (chip_flops * flops_utilization * SECONDS_PER_HOUR)"
-   ]
-  },
-  {
-   "cell_type": "code",
-   "execution_count": 32,
-   "metadata": {
-    "ExecuteTime": {
-     "end_time": "2024-01-31T15:08:28.683468500Z",
-     "start_time": "2024-01-31T15:08:26.583956700Z"
-    }
-   },
-   "outputs": [
->>>>>>> 3d18b9c4
     {
      "name": "stderr",
      "output_type": "stream",
@@ -3366,7 +3201,6 @@
    "execution_count": 52,
    "outputs": [
     {
-<<<<<<< HEAD
       "cell_type": "markdown",
       "metadata": {},
       "source": [
@@ -3631,16 +3465,6 @@
       "source": [
         "# Imputation"
       ]
-=======
-     "name": "stdout",
-     "output_type": "stream",
-     "text": [
-      "4\n",
-      "2\n",
-      "2\n",
-      "0\n"
-     ]
->>>>>>> 3d18b9c4
     },
     {
      "name": "stderr",
@@ -3929,7 +3753,6 @@
    "execution_count": 61,
    "outputs": [
     {
-<<<<<<< HEAD
       "cell_type": "code",
       "execution_count": 12,
       "metadata": {},
@@ -3958,30 +3781,7 @@
         "\n",
         "frontier_pcd_df['Training time (chip hours)'] = chip_hours"
       ]
-=======
-     "name": "stdout",
-     "output_type": "stream",
-     "text": [
-      "Could not find a hardware price for AlphaGo Fan.\n",
-      "Could not find a hardware price for AlphaGo Lee.\n",
-      "Could not find a hardware price for GNMT.\n",
-      "Could not find a hardware price for NASv3 (CIFAR-10).\n",
-      "Could not find a hardware price for AlphaGo Master.\n",
-      "Could not find a hardware price for JFT.\n",
-      "Could not find a hardware price for OpenAI TI7 DOTA 1v1.\n",
-      "Could not find a hardware price for AlphaGo Zero.\n",
-      "Could not find a hardware price for AlphaZero.\n",
-      "Could not find a hardware price for AmoebaNet-A (F=448).\n",
-      "Could not find a hardware price for IMPALA.\n",
-      "Could not find a hardware price for BigGAN-deep 512x512.\n",
-      "Could not find a hardware price for Megatron-BERT.\n",
-      "Could not find a hardware price for OpenAI Five.\n",
-      "Could not find a hardware price for Yuan 1.0.\n",
-      "Could not find a hardware price for ERNIE 3.0 Titan.\n",
-      "Could not find a hardware price for AlphaCode.\n",
-      "Could not find a hardware price for LLaMA-65B.\n"
-     ]
->>>>>>> 3d18b9c4
+
     },
     {
      "data": {
@@ -4040,7 +3840,6 @@
    "execution_count": 63,
    "outputs": [
     {
-<<<<<<< HEAD
       "cell_type": "code",
       "execution_count": 13,
       "metadata": {},
@@ -4385,768 +4184,6 @@
               " 'GPT-4': 2.4,\n",
               " 'Llama 2-70B': 3.0,\n",
               " 'Falcon 180B': 2.4}"
-=======
-     "data": {
-      "application/vnd.plotly.v1+json": {
-       "data": [
-        {
-         "line": {
-          "color": "#034752"
-         },
-         "mode": "markers+text",
-         "name": "ResNeXt-101 32x48d",
-         "text": "ResNeXt-101 32x48d",
-         "textposition": "top center",
-         "x": [
-          2018.3360730593606
-         ],
-         "y": [
-          962569.4400000001
-         ],
-         "type": "scatter"
-        },
-        {
-         "line": {
-          "color": "#034752"
-         },
-         "mode": "markers+text",
-         "name": "FTW",
-         "text": "FTW",
-         "textposition": "top center",
-         "x": [
-          2018.5054794520547
-         ],
-         "y": [
-          1274258.5920000002
-         ],
-         "type": "scatter"
-        },
-        {
-         "line": {
-          "color": "#034752"
-         },
-         "mode": "markers+text",
-         "name": "RoBERTa Large",
-         "text": "RoBERTa Large",
-         "textposition": "top center",
-         "x": [
-          2019.5
-         ],
-         "y": [
-          281395.2
-         ],
-         "type": "scatter"
-        },
-        {
-         "line": {
-          "color": "#034752"
-         },
-         "mode": "markers+text",
-         "name": "Megatron-LM (8.3B)",
-         "text": "Megatron-LM (8.3B)",
-         "textposition": "top center",
-         "x": [
-          2019.7105022831051
-         ],
-         "y": [
-          383400.96
-         ],
-         "type": "scatter"
-        },
-        {
-         "line": {
-          "color": "#034752"
-         },
-         "mode": "markers+text",
-         "name": "T5-3B",
-         "text": "T5-3B",
-         "textposition": "top center",
-         "x": [
-          2019.8102739726028
-         ],
-         "y": [
-          147214.9728
-         ],
-         "type": "scatter"
-        },
-        {
-         "line": {
-          "color": "#034752"
-         },
-         "mode": "markers+text",
-         "name": "T5-11B",
-         "text": "T5-11B",
-         "textposition": "top center",
-         "x": [
-          2019.8102739726028
-         ],
-         "y": [
-          310883.328
-         ],
-         "type": "scatter"
-        },
-        {
-         "line": {
-          "color": "#034752"
-         },
-         "mode": "markers+text",
-         "name": "AlphaStar",
-         "text": "AlphaStar",
-         "textposition": "top center",
-         "x": [
-          2019.8294520547945
-         ],
-         "y": [
-          510935.04
-         ],
-         "type": "scatter"
-        },
-        {
-         "line": {
-          "color": "#034752"
-         },
-         "mode": "markers+text",
-         "name": "OpenAI Five Rerun",
-         "text": "OpenAI Five Rerun",
-         "textposition": "top center",
-         "x": [
-          2019.9495433789955
-         ],
-         "y": [
-          1466772.48
-         ],
-         "type": "scatter"
-        },
-        {
-         "line": {
-          "color": "#034752"
-         },
-         "mode": "markers+text",
-         "name": "Meena",
-         "text": "Meena",
-         "textposition": "top center",
-         "x": [
-          2020.0739726027398
-         ],
-         "y": [
-          928972.8
-         ],
-         "type": "scatter"
-        },
-        {
-         "line": {
-          "color": "#034752"
-         },
-         "mode": "markers+text",
-         "name": "Turing-NLG",
-         "text": "Turing-NLG",
-         "textposition": "top center",
-         "x": [
-          2020.116210045662
-         ],
-         "y": [
-          605269.3504
-         ],
-         "type": "scatter"
-        },
-        {
-         "line": {
-          "color": "#034752"
-         },
-         "mode": "markers+text",
-         "name": "GPT-3 175B (davinci)",
-         "text": "GPT-3 175B (davinci)",
-         "textposition": "top center",
-         "x": [
-          2020.407305936073
-         ],
-         "y": [
-          8134080.0
-         ],
-         "type": "scatter"
-        },
-        {
-         "line": {
-          "color": "#034752"
-         },
-         "mode": "markers+text",
-         "name": "GShard (dense)",
-         "text": "GShard (dense)",
-         "textposition": "top center",
-         "x": [
-          2020.4961187214612
-         ],
-         "y": [
-          1300561.92
-         ],
-         "type": "scatter"
-        },
-        {
-         "line": {
-          "color": "#034752"
-         },
-         "mode": "markers+text",
-         "name": "ALIGN",
-         "text": "ALIGN",
-         "textposition": "top center",
-         "x": [
-          2021.4440639269408
-         ],
-         "y": [
-          224050.176
-         ],
-         "type": "scatter"
-        },
-        {
-         "line": {
-          "color": "#034752"
-         },
-         "mode": "markers+text",
-         "name": "Megatron-Turing NLG 530B",
-         "text": "Megatron-Turing NLG 530B",
-         "textposition": "top center",
-         "x": [
-          2021.777397260274
-         ],
-         "y": [
-          1.03488E7
-         ],
-         "type": "scatter"
-        },
-        {
-         "line": {
-          "color": "#034752"
-         },
-         "mode": "markers+text",
-         "name": "Gopher (280B)",
-         "text": "Gopher (280B)",
-         "textposition": "top center",
-         "x": [
-          2021.9358447488585
-         ],
-         "y": [
-          4748083.2
-         ],
-         "type": "scatter"
-        },
-        {
-         "line": {
-          "color": "#034752"
-         },
-         "mode": "markers+text",
-         "name": "GLaM",
-         "text": "GLaM",
-         "textposition": "top center",
-         "x": [
-          2021.9495433789955
-         ],
-         "y": [
-          2839531.5199999996
-         ],
-         "type": "scatter"
-        },
-        {
-         "line": {
-          "color": "#034752"
-         },
-         "mode": "markers+text",
-         "name": "LaMDA",
-         "text": "LaMDA",
-         "textposition": "top center",
-         "x": [
-          2022.10799086758
-         ],
-         "y": [
-          1786982.4
-         ],
-         "type": "scatter"
-        },
-        {
-         "line": {
-          "color": "#034752"
-         },
-         "mode": "markers+text",
-         "name": "Chinchilla",
-         "text": "Chinchilla",
-         "textposition": "top center",
-         "x": [
-          2022.2433789954339
-         ],
-         "y": [
-          3513681.2031999994
-         ],
-         "type": "scatter"
-        },
-        {
-         "line": {
-          "color": "#034752"
-         },
-         "mode": "markers+text",
-         "name": "PaLM (540B)",
-         "text": "PaLM (540B)",
-         "textposition": "top center",
-         "x": [
-          2022.2582191780823
-         ],
-         "y": [
-          1.7062133759999998E7
-         ],
-         "type": "scatter"
-        },
-        {
-         "line": {
-          "color": "#034752"
-         },
-         "mode": "markers+text",
-         "name": "OPT-175B",
-         "text": "OPT-175B",
-         "textposition": "top center",
-         "x": [
-          2022.3360730593606
-         ],
-         "y": [
-          2437632.0
-         ],
-         "type": "scatter"
-        },
-        {
-         "line": {
-          "color": "#034752"
-         },
-         "mode": "markers+text",
-         "name": "Minerva (540B)",
-         "text": "Minerva (540B)",
-         "textposition": "top center",
-         "x": [
-          2022.4933789954339
-         ],
-         "y": [
-          1.850892288E7
-         ],
-         "type": "scatter"
-        },
-        {
-         "line": {
-          "color": "#034752"
-         },
-         "mode": "markers+text",
-         "name": "GPT-3.5 (text-davinci-003)",
-         "text": "GPT-3.5 (text-davinci-003)",
-         "textposition": "top center",
-         "x": [
-          2022.907305936073
-         ],
-         "y": [
-          1.9456966656000003E7
-         ],
-         "type": "scatter"
-        },
-        {
-         "line": {
-          "color": "#034752"
-         },
-         "mode": "markers+text",
-         "name": "GPT-4",
-         "text": "GPT-4",
-         "textposition": "top center",
-         "x": [
-          2023.2050228310502
-         ],
-         "y": [
-          1.368E8
-         ],
-         "type": "scatter"
-        },
-        {
-         "line": {
-          "color": "#034752"
-         },
-         "mode": "markers+text",
-         "name": "PaLM 2",
-         "text": "PaLM 2",
-         "textposition": "top center",
-         "x": [
-          2023.35799086758
-         ],
-         "y": [
-          1.6457350963200001E7
-         ],
-         "type": "scatter"
-        },
-        {
-         "line": {
-          "color": "#034752"
-         },
-         "mode": "markers+text",
-         "name": "Claude 2",
-         "text": "Claude 2",
-         "textposition": "top center",
-         "x": [
-          2023.527397260274
-         ],
-         "y": [
-          1.6457350963200001E7
-         ],
-         "type": "scatter"
-        },
-        {
-         "line": {
-          "color": "#034752"
-         },
-         "mode": "markers+text",
-         "name": "Llama 2-70B",
-         "text": "Llama 2-70B",
-         "textposition": "top center",
-         "x": [
-          2023.5465753424658
-         ],
-         "y": [
-          3.3841152E7
-         ],
-         "type": "scatter"
-        },
-        {
-         "line": {
-          "color": "#034752"
-         },
-         "mode": "markers+text",
-         "name": "Falcon 180B",
-         "text": "Falcon 180B",
-         "textposition": "top center",
-         "x": [
-          2023.6803652968038
-         ],
-         "y": [
-          4.2467328E7
-         ],
-         "type": "scatter"
-        }
-       ],
-       "layout": {
-        "template": {
-         "data": {
-          "histogram2dcontour": [
-           {
-            "type": "histogram2dcontour",
-            "colorbar": {
-             "outlinewidth": 0,
-             "ticks": ""
-            },
-            "colorscale": [
-             [
-              0.0,
-              "#0d0887"
-             ],
-             [
-              0.1111111111111111,
-              "#46039f"
-             ],
-             [
-              0.2222222222222222,
-              "#7201a8"
-             ],
-             [
-              0.3333333333333333,
-              "#9c179e"
-             ],
-             [
-              0.4444444444444444,
-              "#bd3786"
-             ],
-             [
-              0.5555555555555556,
-              "#d8576b"
-             ],
-             [
-              0.6666666666666666,
-              "#ed7953"
-             ],
-             [
-              0.7777777777777778,
-              "#fb9f3a"
-             ],
-             [
-              0.8888888888888888,
-              "#fdca26"
-             ],
-             [
-              1.0,
-              "#f0f921"
-             ]
-            ]
-           }
-          ],
-          "choropleth": [
-           {
-            "type": "choropleth",
-            "colorbar": {
-             "outlinewidth": 0,
-             "ticks": ""
-            }
-           }
-          ],
-          "histogram2d": [
-           {
-            "type": "histogram2d",
-            "colorbar": {
-             "outlinewidth": 0,
-             "ticks": ""
-            },
-            "colorscale": [
-             [
-              0.0,
-              "#0d0887"
-             ],
-             [
-              0.1111111111111111,
-              "#46039f"
-             ],
-             [
-              0.2222222222222222,
-              "#7201a8"
-             ],
-             [
-              0.3333333333333333,
-              "#9c179e"
-             ],
-             [
-              0.4444444444444444,
-              "#bd3786"
-             ],
-             [
-              0.5555555555555556,
-              "#d8576b"
-             ],
-             [
-              0.6666666666666666,
-              "#ed7953"
-             ],
-             [
-              0.7777777777777778,
-              "#fb9f3a"
-             ],
-             [
-              0.8888888888888888,
-              "#fdca26"
-             ],
-             [
-              1.0,
-              "#f0f921"
-             ]
-            ]
-           }
-          ],
-          "heatmap": [
-           {
-            "type": "heatmap",
-            "colorbar": {
-             "outlinewidth": 0,
-             "ticks": ""
-            },
-            "colorscale": [
-             [
-              0.0,
-              "#0d0887"
-             ],
-             [
-              0.1111111111111111,
-              "#46039f"
-             ],
-             [
-              0.2222222222222222,
-              "#7201a8"
-             ],
-             [
-              0.3333333333333333,
-              "#9c179e"
-             ],
-             [
-              0.4444444444444444,
-              "#bd3786"
-             ],
-             [
-              0.5555555555555556,
-              "#d8576b"
-             ],
-             [
-              0.6666666666666666,
-              "#ed7953"
-             ],
-             [
-              0.7777777777777778,
-              "#fb9f3a"
-             ],
-             [
-              0.8888888888888888,
-              "#fdca26"
-             ],
-             [
-              1.0,
-              "#f0f921"
-             ]
-            ]
-           }
-          ],
-          "heatmapgl": [
-           {
-            "type": "heatmapgl",
-            "colorbar": {
-             "outlinewidth": 0,
-             "ticks": ""
-            },
-            "colorscale": [
-             [
-              0.0,
-              "#0d0887"
-             ],
-             [
-              0.1111111111111111,
-              "#46039f"
-             ],
-             [
-              0.2222222222222222,
-              "#7201a8"
-             ],
-             [
-              0.3333333333333333,
-              "#9c179e"
-             ],
-             [
-              0.4444444444444444,
-              "#bd3786"
-             ],
-             [
-              0.5555555555555556,
-              "#d8576b"
-             ],
-             [
-              0.6666666666666666,
-              "#ed7953"
-             ],
-             [
-              0.7777777777777778,
-              "#fb9f3a"
-             ],
-             [
-              0.8888888888888888,
-              "#fdca26"
-             ],
-             [
-              1.0,
-              "#f0f921"
-             ]
-            ]
-           }
-          ],
-          "contourcarpet": [
-           {
-            "type": "contourcarpet",
-            "colorbar": {
-             "outlinewidth": 0,
-             "ticks": ""
-            }
-           }
-          ],
-          "contour": [
-           {
-            "type": "contour",
-            "colorbar": {
-             "outlinewidth": 0,
-             "ticks": ""
-            },
-            "colorscale": [
-             [
-              0.0,
-              "#0d0887"
-             ],
-             [
-              0.1111111111111111,
-              "#46039f"
-             ],
-             [
-              0.2222222222222222,
-              "#7201a8"
-             ],
-             [
-              0.3333333333333333,
-              "#9c179e"
-             ],
-             [
-              0.4444444444444444,
-              "#bd3786"
-             ],
-             [
-              0.5555555555555556,
-              "#d8576b"
-             ],
-             [
-              0.6666666666666666,
-              "#ed7953"
-             ],
-             [
-              0.7777777777777778,
-              "#fb9f3a"
-             ],
-             [
-              0.8888888888888888,
-              "#fdca26"
-             ],
-             [
-              1.0,
-              "#f0f921"
-             ]
-            ]
-           }
-          ],
-          "surface": [
-           {
-            "type": "surface",
-            "colorbar": {
-             "outlinewidth": 0,
-             "ticks": ""
-            },
-            "colorscale": [
-             [
-              0.0,
-              "#0d0887"
-             ],
-             [
-              0.1111111111111111,
-              "#46039f"
-             ],
-             [
-              0.2222222222222222,
-              "#7201a8"
-             ],
-             [
-              0.3333333333333333,
-              "#9c179e"
-             ],
-             [
-              0.4444444444444444,
-              "#bd3786"
-             ],
-             [
-              0.5555555555555556,
-              "#d8576b"
-             ],
-             [
-              0.6666666666666666,
-              "#ed7953"
-             ],
-             [
-              0.7777777777777778,
-              "#fb9f3a"
-             ],
-             [
-              0.8888888888888888,
-              "#fdca26"
-             ],
-             [
-              1.0,
-              "#f0f921"
-             ]
->>>>>>> 3d18b9c4
             ]
            }
           ],
@@ -5388,7 +4425,6 @@
           "font": {
            "color": "#2a3f5f"
           },
-<<<<<<< HEAD
           "execution_count": 36,
           "metadata": {},
           "output_type": "execute_result"
@@ -5493,184 +4529,10 @@
               " 'LLaMA-65B': 2406400.0,\n",
               " 'GPT-4': 136800000.0,\n",
               " 'Falcon 180B': 42467328.0}"
-=======
-          "hovermode": "closest",
-          "hoverlabel": {
-           "align": "left"
-          },
-          "paper_bgcolor": "white",
-          "plot_bgcolor": "#E5ECF6",
-          "polar": {
-           "bgcolor": "#E5ECF6",
-           "angularaxis": {
-            "gridcolor": "white",
-            "linecolor": "white",
-            "ticks": ""
-           },
-           "radialaxis": {
-            "gridcolor": "white",
-            "linecolor": "white",
-            "ticks": ""
-           }
-          },
-          "ternary": {
-           "bgcolor": "#E5ECF6",
-           "aaxis": {
-            "gridcolor": "white",
-            "linecolor": "white",
-            "ticks": ""
-           },
-           "baxis": {
-            "gridcolor": "white",
-            "linecolor": "white",
-            "ticks": ""
-           },
-           "caxis": {
-            "gridcolor": "white",
-            "linecolor": "white",
-            "ticks": ""
-           }
-          },
-          "coloraxis": {
-           "colorbar": {
-            "outlinewidth": 0,
-            "ticks": ""
-           }
-          },
-          "colorscale": {
-           "sequential": [
-            [
-             0.0,
-             "#0d0887"
-            ],
-            [
-             0.1111111111111111,
-             "#46039f"
-            ],
-            [
-             0.2222222222222222,
-             "#7201a8"
-            ],
-            [
-             0.3333333333333333,
-             "#9c179e"
-            ],
-            [
-             0.4444444444444444,
-             "#bd3786"
-            ],
-            [
-             0.5555555555555556,
-             "#d8576b"
-            ],
-            [
-             0.6666666666666666,
-             "#ed7953"
-            ],
-            [
-             0.7777777777777778,
-             "#fb9f3a"
-            ],
-            [
-             0.8888888888888888,
-             "#fdca26"
-            ],
-            [
-             1.0,
-             "#f0f921"
-            ]
-           ],
-           "sequentialminus": [
-            [
-             0.0,
-             "#0d0887"
-            ],
-            [
-             0.1111111111111111,
-             "#46039f"
-            ],
-            [
-             0.2222222222222222,
-             "#7201a8"
-            ],
-            [
-             0.3333333333333333,
-             "#9c179e"
-            ],
-            [
-             0.4444444444444444,
-             "#bd3786"
-            ],
-            [
-             0.5555555555555556,
-             "#d8576b"
-            ],
-            [
-             0.6666666666666666,
-             "#ed7953"
-            ],
-            [
-             0.7777777777777778,
-             "#fb9f3a"
-            ],
-            [
-             0.8888888888888888,
-             "#fdca26"
-            ],
-            [
-             1.0,
-             "#f0f921"
-            ]
-           ],
-           "diverging": [
-            [
-             0,
-             "#8e0152"
-            ],
-            [
-             0.1,
-             "#c51b7d"
-            ],
-            [
-             0.2,
-             "#de77ae"
-            ],
-            [
-             0.3,
-             "#f1b6da"
-            ],
-            [
-             0.4,
-             "#fde0ef"
-            ],
-            [
-             0.5,
-             "#f7f7f7"
-            ],
-            [
-             0.6,
-             "#e6f5d0"
-            ],
-            [
-             0.7,
-             "#b8e186"
-            ],
-            [
-             0.8,
-             "#7fbc41"
-            ],
-            [
-             0.9,
-             "#4d9221"
-            ],
-            [
-             1,
-             "#276419"
->>>>>>> 3d18b9c4
+
             ]
            ]
           },
-<<<<<<< HEAD
           "execution_count": 38,
           "metadata": {},
           "output_type": "execute_result"
@@ -8190,63 +7052,6 @@
                 }
               }
             }
-=======
-          "xaxis": {
-           "gridcolor": "white",
-           "linecolor": "white",
-           "ticks": "",
-           "title": {
-            "standoff": 15
-           },
-           "zerolinecolor": "white",
-           "automargin": true,
-           "zerolinewidth": 2
-          },
-          "yaxis": {
-           "gridcolor": "white",
-           "linecolor": "white",
-           "ticks": "",
-           "title": {
-            "standoff": 15
-           },
-           "zerolinecolor": "white",
-           "automargin": true,
-           "zerolinewidth": 2
-          },
-          "scene": {
-           "xaxis": {
-            "backgroundcolor": "#E5ECF6",
-            "gridcolor": "white",
-            "linecolor": "white",
-            "showbackground": true,
-            "ticks": "",
-            "zerolinecolor": "white",
-            "gridwidth": 2
-           },
-           "yaxis": {
-            "backgroundcolor": "#E5ECF6",
-            "gridcolor": "white",
-            "linecolor": "white",
-            "showbackground": true,
-            "ticks": "",
-            "zerolinecolor": "white",
-            "gridwidth": 2
-           },
-           "zaxis": {
-            "backgroundcolor": "#E5ECF6",
-            "gridcolor": "white",
-            "linecolor": "white",
-            "showbackground": true,
-            "ticks": "",
-            "zerolinecolor": "white",
-            "gridwidth": 2
-           }
-          },
-          "shapedefaults": {
-           "line": {
-            "color": "#2a3f5f"
-           }
->>>>>>> 3d18b9c4
           },
           "annotationdefaults": {
            "arrowcolor": "#2a3f5f",
