--- conflicted
+++ resolved
@@ -123,8 +123,7 @@
     return frontier_pcd_df
 
 
-<<<<<<< HEAD
-def estimate_amortized_hardware_costs(
+def estimate_hardware_acquisition_cost(
     frontier_pcd_df,
     hardware_df,
     price_df,
@@ -132,9 +131,9 @@
     **impute_kwargs,
 ):
     """
-    Full pipeline for estimating amortized hardware costs
-    """
-    print("Estimating amortized hardware costs")
+    Full pipeline for estimating up-front server capex
+    """
+    print("Estimating up-front server capex")
     if impute_pcd_fn is not None:
         frontier_pcd_df = impute_pcd_fn(frontier_pcd_df, **impute_kwargs)
     
@@ -144,7 +143,7 @@
 
     for i, row in frontier_pcd_df.iterrows():
         print_safely(f"==== System: {row['System']} ====")
-        price, _ = get_hardware_value_at_training_start(
+        price, _ = get_hardware_acquisition_price(
             row, price_df, hardware_df, pcd_hardware_model_colname, price_colname
         )
         if price is None:
@@ -159,15 +158,12 @@
         price = system_to_price.get(system)
         if price is None:
             return None
-
-        hardware_model = row['Training hardware']
-        hardware_release_date = get_release_date(hardware_model, hardware_df)
-        hardware_lifetime = get_server_lifetime(hardware_release_date.year)
-
-        training_chip_hours = estimate_chip_hours(row, hardware_df)
-
-        price_per_chip_hour = price / hardware_lifetime
-        cost = price_per_chip_hour * training_chip_hours
+        
+        # training_time = row['Training time (hours)']
+        hardware_quantity = row['Hardware quantity']
+        cost = hardware_quantity * price
+        # Add interconnect cost
+        cost *= 1 / (1 - CLUSTER_INTERCONNECT_COST_FRACTION)
 
         # Check for base model
         if not pd.isna(row['Base model']):
@@ -188,79 +184,6 @@
         print_safely(f"==== System: {row['System']} ====")
         cost = estimate_cost(row, system_to_price)
         if cost is None:
-            continue
-        system_to_cost[row['System']] = cost
-
-    print(system_to_cost)
-
-    frontier_pcd_df['Cost'] = frontier_pcd_df['System'].map(system_to_cost)
-
-    return frontier_pcd_df
-
-
-=======
->>>>>>> 190bf679
-def estimate_hardware_acquisition_cost(
-    frontier_pcd_df,
-    hardware_df,
-    price_df,
-    impute_pcd_fn=None,
-    **impute_kwargs,
-):
-    """
-    Full pipeline for estimating up-front server capex
-    """
-    print("Estimating up-front server capex")
-    if impute_pcd_fn is not None:
-        frontier_pcd_df = impute_pcd_fn(frontier_pcd_df, **impute_kwargs)
-    
-    pcd_hardware_model_colname = 'Training hardware'
-    price_colname = 'Price (hardware purchase)'
-    system_to_price = {}
-
-    for i, row in frontier_pcd_df.iterrows():
-        print_safely(f"==== System: {row['System']} ====")
-        price, _ = get_hardware_acquisition_price(
-            row, price_df, hardware_df, pcd_hardware_model_colname, price_colname
-        )
-        if price is None:
-            continue
-        else:
-            system_to_price[row['System']] = price
-
-    # Cost estimation
-    # TODO move outside of the function
-    def estimate_cost(row, system_to_price):
-        system = row['System']
-        price = system_to_price.get(system)
-        if price is None:
-            return None
-        
-        # training_time = row['Training time (hours)']
-        hardware_quantity = row['Hardware quantity']
-        cost = hardware_quantity * price
-        # Add interconnect cost
-        cost *= 1 / (1 - CLUSTER_INTERCONNECT_COST_FRACTION)
-
-        # Check for base model
-        if not pd.isna(row['Base model']):
-            base_model_name = row['Base model']
-            base_model = frontier_pcd_df[frontier_pcd_df['System'] == base_model_name].squeeze()
-            if base_model.empty:
-                return None
-            base_cost = estimate_cost(base_model, system_to_price)
-            if base_cost is None:
-                return None
-            else:
-                cost += base_cost
-
-        return cost
-        
-    system_to_cost = {}
-    for i, row in frontier_pcd_df.iterrows():
-        print_safely(f"==== System: {row['System']} ====")
-        cost = estimate_cost(row, system_to_price)
-        if cost is None:
             print("Unable to estimate cost")
             continue
         else:
@@ -304,13 +227,8 @@
         
     system_to_cost = {}
     for i, row in frontier_pcd_df.iterrows():
-<<<<<<< HEAD
-        print_safely(f"==== System: {row['System']} ====")
-        cost = estimate_hardware_capex_opex_cost(
-=======
-        print(f"==== System: {row['System']} ====")
+        print_safely(f"==== System: {row['System']} ====")
         cost = estimate_hardware_capex_energy_cost(
->>>>>>> 190bf679
             row, system_to_price, frontier_pcd_df, hardware_df, separate_components
         )
         if cost is None:
