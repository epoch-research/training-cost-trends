import plotly.graph_objects as go
import plotly.express as px
import plotly.io as pio


def human_format(num):
    magnitude = 0
    while abs(num) >= 1000:
        magnitude += 1
        num /= 1000.0
    # Format number to one decimal place and add a suffix
    return f'{int(num)}{["", "K", "M", "B", "T"][magnitude]}'


def set_default_fig_layout(fig, xtickvals, xticktext, ytickvals, yticktext):
    fig.add_annotation(
        text="CC BY Epoch",
        xref="paper",
        yref="paper",
        x=1.0,
        y=-0.14,
        showarrow=False,
        font=dict(
            size=12,
            color="#999999"
        ),
    )
    fig.update_layout(
        xaxis = dict(
            tickmode='array',
            tickvals=xtickvals,
            ticktext=xticktext,
        ),
        yaxis=dict(
                tickmode='array',
                tickvals=ytickvals,
                ticktext=yticktext,
        )
    )
    fig.update_layout(legend=dict(
        orientation="h",
        yanchor="bottom",
        y=1.02,
        xanchor="right",
        x=1
    ))
    fig.update_layout(
        autosize=False,
        width=800,
        height=600,
        title_x=0.5,
        margin=dict(l=100, r=30, t=80, b=80),
    )
    return fig


def save_plot(fig, folder, filename, extensions=['png', 'svg', 'pdf'], scale=2):
    for ext in extensions:
        fig.write_image(folder + filename + '.' + ext, scale=scale)


###############################################################################
# Color palettes

core_palette = [
  '#034752', # 0
  '#02767C', # 1
  '#00A5A6', # 2
  '#11DF8C', # 3
  '#93E75E', # 4
  '#C5F1AB', # 5
  '#DCE67A', # 6
  '#FFDE5C', # 7
]

extended_palette = [
  '#47BED6', # 0
  '#1F95BD', # 1
  '#086F91', # 2
  '#034752', # 3
  '#02767C', # 4
  '#00A5A6', # 5
  '#00AF77', # 6
  '#11DF8C', # 7
  '#93E75E', # 8
  '#B9EE98', # 9
  '#FFDE5C', # 10
  '#FFB45C', # 11
  '#FF975C', # 12
]

chroma_palette = [
  '#47BED6', # 0
  '#1F95BD', # 1
  '#086F91', # 2
  '#02767C', # 3
  '#00A5A6', # 4
  '#34D2B9', # 5
  '#00AF77', # 6
  '#04D98C', # 7
  '#C5F1AB', # 8
  '#FFDE5C', # 9
  '#FFB45C', # 10
  '#FF835C', # 11
  '#FE6969', # 12
  '#FF5CAA', # 13
  '#D55CFF', # 14
  '#9A5CFF', # 15
  '#5C63FF', # 16
  '#373CC1', # 17
  '#2F1F96', # 18
  '#25084B', # 19
]

discrete_sequence_palette = [
  #'#47BED6', # 0
  '#1F95BD', # 1
  #'#086F91', # 2
  '#02767C', # 3
  #'#00A5A6', # 4
  '#34D2B9', # 5
  #'#00AF77', # 6
  #'#04D98C', # 7
  '#C5F1AB', # 8
  '#FFDE5C', # 9
  '#FFB45C', # 10
  #'#FF835C', # 11
  '#FE6969', # 12
  #'#FF5CAA', # 13
  '#D55CFF', # 14
  #'#9A5CFF', # 15
  '#5C63FF', # 16
  #'#373CC1', # 17
  #'#2F1F96', # 18
  '#25084B', # 19
]


###############################################################################
# Plotly template

pretty_template = go.layout.Template()
pretty_template.data.bar = [go.Bar(marker_color='#034752')]
pretty_template.data.scatter = [go.Scatter(marker_color='#034752')]
pretty_template.layout.bargap = 0.3

axis_color = '#5C737B'
axis_tick_label_color = '#435359'

axis_layout = dict(
    linewidth = 1,
    tickcolor = axis_color,
    linecolor = axis_color,
    tickfont = dict(
        color = axis_tick_label_color,
        size = 10,
    ),
    title_font = dict(
        size = 12,
    ),
)

pretty_template.layout.xaxis = axis_layout
pretty_template.layout.yaxis = axis_layout

pretty_template.layout.title = dict(
    font_color = '#09323A',
    font_size = 16,
    font_family = 'Messina Serif',
    x = 0,
)

pretty_template.layout.font = dict(
    family = 'Messina Sans',
)

pio.templates["pretty"] = pretty_template


###############################################################################
# Tweaks. Call them after creating the Plotly chart.

def prettify_figure(fig, highlight_ticks=False, y_label_position_y=1.15):
    fig.update_layout(template="plotly_white+pretty")

    # If the Y axis has a label, remove it and add it again as an annotation above the axis
    if fig.layout.yaxis.title.text:
        yaxis_title = fig.layout.yaxis.title.text

        fig.update_layout(yaxis_title='', yaxis_title_standoff=0)

        fig.add_annotation(
            xref="x domain",
            yref="y domain",
            x=-0.06,
            y=y_label_position_y,
            text=yaxis_title,
            showarrow=False,
            font_size=12,
        )

        fig.update_layout(margin={'t': fig.layout.margin.t + 20})

    if highlight_ticks:
        tick_color = '#CCD8D9'
        fig.update_xaxes(ticks="outside", tickcolor=tick_color)
        fig.update_yaxes(ticks="outside", tickcolor=tick_color)

    return fig

def prettify_bar_chart(fig, rotate_x_labels=True, **chart_args):
    fig = prettify_figure(fig, **chart_args)

    fig.update_xaxes(showline=True)
    fig.update_xaxes(ticks="outside")
    maxticklen = 6
    ticklen = maxticklen
    if fig.layout.height:
        ticklen = min(maxticklen, 0.02 * fig.layout.height)
    fig.update_xaxes(ticklen=ticklen)

    if rotate_x_labels:
        fig.update_xaxes(tickangle=70)

    return fig

def get_cost_plot_title(estimation_method, compute_threshold_method, compute_threshold):
    if compute_threshold_method == 'window_percentile':
        title_suffix = f' to train models with more compute than {compute_threshold}% of models the year before and after'
    elif compute_threshold_method == 'backward_window_percentile':
        title_suffix = f' to train models with more compute than {compute_threshold}% of models the year before'
    elif compute_threshold_method == 'top_n':
<<<<<<< HEAD
        title_suffix = f' to train the running top-{compute_threshold} most compute-intensive ML models'
    elif compute_threshold_method == 'residual_from_trend':
        title_suffix = f' to train top {100 - compute_threshold}% of models farthest above compute trend'
=======
        title_suffix = f' for the top-{compute_threshold} most compute-intensive ML models over time'
>>>>>>> 190bf679

    plot_title_lookup = {
        'cloud': 'Cloud compute cost of final training run<br>' + title_suffix,
        'hardware-acquisition': 'Acquisition cost of hardware' + title_suffix,
        'hardware-capex-energy': 'Amortized hardware CapEx + energy cost of final training run<br>' + title_suffix,
    }

    return plot_title_lookup[estimation_method]<|MERGE_RESOLUTION|>--- conflicted
+++ resolved
@@ -226,17 +226,13 @@
 
 def get_cost_plot_title(estimation_method, compute_threshold_method, compute_threshold):
     if compute_threshold_method == 'window_percentile':
-        title_suffix = f' to train models with more compute than {compute_threshold}% of models the year before and after'
+        title_suffix = f' for models with more compute than {compute_threshold}% of models the year before and after'
     elif compute_threshold_method == 'backward_window_percentile':
-        title_suffix = f' to train models with more compute than {compute_threshold}% of models the year before'
+        title_suffix = f' for models with more compute than {compute_threshold}% of models the year before'
     elif compute_threshold_method == 'top_n':
-<<<<<<< HEAD
-        title_suffix = f' to train the running top-{compute_threshold} most compute-intensive ML models'
+        title_suffix = f' for the top-{compute_threshold} most compute-intensive ML models over time'
     elif compute_threshold_method == 'residual_from_trend':
-        title_suffix = f' to train top {100 - compute_threshold}% of models farthest above compute trend'
-=======
-        title_suffix = f' for the top-{compute_threshold} most compute-intensive ML models over time'
->>>>>>> 190bf679
+        title_suffix = f' for the top {100 - compute_threshold}% of models farthest above compute trend'
 
     plot_title_lookup = {
         'cloud': 'Cloud compute cost of final training run<br>' + title_suffix,
